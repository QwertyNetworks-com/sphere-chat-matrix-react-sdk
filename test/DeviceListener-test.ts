--- conflicted
+++ resolved
@@ -28,13 +28,9 @@
 import { isSecretStorageBeingAccessed } from "../src/SecurityManager";
 import dis from "../src/dispatcher/dispatcher";
 import { Action } from "../src/dispatcher/actions";
-<<<<<<< HEAD
+import SettingsStore from "../src/settings/SettingsStore";
+import { SettingLevel } from "../src/settings/SettingLevel";
 import { mockPlatformPeg } from "./test-utils";
-=======
-import SettingsStore from "../src/settings/SettingsStore";
-import { mockPlatformPeg } from "./test-utils";
-import { SettingLevel } from "../src/settings/SettingLevel";
->>>>>>> 0ded5e05
 
 // don't litter test console with logs
 jest.mock("matrix-js-sdk/src/logger");
@@ -104,45 +100,6 @@
     };
 
     describe('client information', () => {
-<<<<<<< HEAD
-        it('saves client information on start', async () => {
-            await createAndStart();
-
-            expect(mockClient.setAccountData).toHaveBeenCalledWith(
-                `io.element.matrix_client_information.${deviceId}`,
-                { name: 'Element', url: 'localhost', version: '1.2.3' },
-            );
-        });
-
-        it('catches error and logs when saving client information fails', async () => {
-            const errorLogSpy = jest.spyOn(logger, 'error');
-            const error = new Error('oups');
-            mockClient.setAccountData.mockRejectedValue(error);
-
-            // doesn't throw
-            await createAndStart();
-
-            expect(errorLogSpy).toHaveBeenCalledWith(
-                'Failed to record client information',
-                error,
-            );
-        });
-
-        it('saves client information on logged in action', async () => {
-            const instance = await createAndStart();
-
-            mockClient.setAccountData.mockClear();
-
-            // @ts-ignore calling private function
-            instance.onAction({ action: Action.OnLoggedIn });
-
-            await flushPromises();
-
-            expect(mockClient.setAccountData).toHaveBeenCalledWith(
-                `io.element.matrix_client_information.${deviceId}`,
-                { name: 'Element', url: 'localhost', version: '1.2.3' },
-            );
-=======
         it('watches device client information setting', async () => {
             const watchSettingSpy = jest.spyOn(SettingsStore, 'watchSetting');
             const unwatchSettingSpy = jest.spyOn(SettingsStore, 'unwatchSetting');
@@ -248,7 +205,6 @@
                     { name: 'Element', url: 'localhost', version: '1.2.3' },
                 );
             });
->>>>>>> 0ded5e05
         });
     });
 
