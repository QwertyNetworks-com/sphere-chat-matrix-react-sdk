/*
Copyright 2021 The Matrix.org Foundation C.I.C.

Licensed under the Apache License, Version 2.0 (the "License");
you may not use this file except in compliance with the License.
You may obtain a copy of the License at

    http://www.apache.org/licenses/LICENSE-2.0

Unless required by applicable law or agreed to in writing, software
distributed under the License is distributed on an "AS IS" BASIS,
WITHOUT WARRANTIES OR CONDITIONS OF ANY KIND, either express or implied.
See the License for the specific language governing permissions and
limitations under the License.
*/

import { ListIteratee, Many, sortBy, throttle } from "lodash";
import { EventType, RoomType } from "matrix-js-sdk/src/@types/event";
import { Room } from "matrix-js-sdk/src/models/room";
import { MatrixEvent } from "matrix-js-sdk/src/models/event";

import { AsyncStoreWithClient } from "./AsyncStoreWithClient";
import defaultDispatcher from "../dispatcher/dispatcher";
import { ActionPayload } from "../dispatcher/payloads";
import RoomListStore from "./room-list/RoomListStore";
import SettingsStore from "../settings/SettingsStore";
import DMRoomMap from "../utils/DMRoomMap";
import { FetchRoomFn } from "./notifications/ListNotificationState";
import { SpaceNotificationState } from "./notifications/SpaceNotificationState";
import { RoomNotificationStateStore } from "./notifications/RoomNotificationStateStore";
import { DefaultTagID } from "./room-list/models";
import { EnhancedMap, mapDiff } from "../utils/maps";
import { setHasDiff } from "../utils/sets";
import { ISpaceSummaryEvent, ISpaceSummaryRoom } from "../components/structures/SpaceRoomDirectory";
import RoomViewStore from "./RoomViewStore";
<<<<<<< HEAD
import { arrayHasDiff } from "../utils/arrays";
import { objectDiff } from "../utils/objects";

type SpaceKey = string | symbol;
=======
import {Action} from "../dispatcher/actions";
>>>>>>> cbfab29a

interface IState {}

const ACTIVE_SPACE_LS_KEY = "mx_active_space";

export const HOME_SPACE = Symbol("home-space");
export const SUGGESTED_ROOMS = Symbol("suggested-rooms");

export const UPDATE_TOP_LEVEL_SPACES = Symbol("top-level-spaces");
export const UPDATE_INVITED_SPACES = Symbol("invited-spaces");
export const UPDATE_SELECTED_SPACE = Symbol("selected-space");
// Space Room ID/HOME_SPACE will be emitted when a Space's children change

export interface ISuggestedRoom extends ISpaceSummaryRoom {
    viaServers: string[];
}

const MAX_SUGGESTED_ROOMS = 20;

const homeSpaceKey = SettingsStore.getValue("feature_spaces.all_rooms") ? "ALL_ROOMS" : "HOME_SPACE";
const getSpaceContextKey = (space?: Room) => `mx_space_context_${space?.roomId || homeSpaceKey}`;

const partitionSpacesAndRooms = (arr: Room[]): [Room[], Room[]] => { // [spaces, rooms]
    return arr.reduce((result, room: Room) => {
        result[room.isSpaceRoom() ? 0 : 1].push(room);
        return result;
    }, [[], []]);
};

// For sorting space children using a validated `order`, `m.room.create`'s `origin_server_ts`, `room_id`
export const getOrder = (order: string, creationTs: number, roomId: string): Array<Many<ListIteratee<any>>> => {
    let validatedOrder: string = null;

    if (typeof order === "string" && Array.from(order).every((c: string) => {
        const charCode = c.charCodeAt(0);
        return charCode >= 0x20 && charCode <= 0x7E;
    })) {
        validatedOrder = order;
    }

    return [validatedOrder, creationTs, roomId];
}

const getRoomFn: FetchRoomFn = (room: Room) => {
    return RoomNotificationStateStore.instance.getRoomState(room);
};

export class SpaceStoreClass extends AsyncStoreWithClient<IState> {
    constructor() {
        super(defaultDispatcher, {});
    }

    // The spaces representing the roots of the various tree-like hierarchies
    private rootSpaces: Room[] = [];
    // The list of rooms not present in any currently joined spaces
    private orphanedRooms = new Set<string>();
    // Map from room ID to set of spaces which list it as a child
    private parentMap = new EnhancedMap<string, Set<string>>();
    // Map from SpaceKey to SpaceNotificationState instance representing that space
    private notificationStateMap = new Map<SpaceKey, SpaceNotificationState>();
    // Map from space key to Set of room IDs that should be shown as part of that space's filter
    private spaceFilteredRooms = new Map<SpaceKey, Set<string>>();
    // The space currently selected in the Space Panel - if null then Home is selected
    private _activeSpace?: Room = null;
    private _suggestedRooms: ISuggestedRoom[] = [];
    private _invitedSpaces = new Set<Room>();

    public get invitedSpaces(): Room[] {
        return Array.from(this._invitedSpaces);
    }

    public get spacePanelSpaces(): Room[] {
        return this.rootSpaces;
    }

    public get activeSpace(): Room | null {
        return this._activeSpace || null;
    }

    public get suggestedRooms(): ISuggestedRoom[] {
        return this._suggestedRooms;
    }

    /**
     * Sets the active space, updates room list filters,
     * optionally switches the user's room back to where they were when they last viewed that space.
     * @param space which space to switch to.
     * @param contextSwitch whether to switch the user's context,
     * should not be done when the space switch is done implicitly due to another event like switching room.
     */
    public async setActiveSpace(space: Room | null, contextSwitch = true) {
        if (space === this.activeSpace || (space && !space?.isSpaceRoom())) return;

        this._activeSpace = space;
        this.emit(UPDATE_SELECTED_SPACE, this.activeSpace);
        this.emit(SUGGESTED_ROOMS, this._suggestedRooms = []);

        if (contextSwitch) {
            // view last selected room from space
            const roomId = window.localStorage.getItem(getSpaceContextKey(this.activeSpace));

            // if the space being selected is an invite then always view that invite
            // else if the last viewed room in this space is joined then view that
            // else view space home or home depending on what is being clicked on
            if (space?.getMyMembership !== "invite" &&
                this.matrixClient?.getRoom(roomId)?.getMyMembership() === "join"
            ) {
                defaultDispatcher.dispatch({
                    action: "view_room",
                    room_id: roomId,
                    context_switch: true,
                });
            } else if (space) {
                defaultDispatcher.dispatch({
                    action: "view_room",
                    room_id: space.roomId,
                    context_switch: true,
                });
            } else {
                defaultDispatcher.dispatch({
                    action: "view_home_page",
                });
            }
        }

        // persist space selected
        if (space) {
            window.localStorage.setItem(ACTIVE_SPACE_LS_KEY, space.roomId);
        } else {
            window.localStorage.removeItem(ACTIVE_SPACE_LS_KEY);
        }

        if (space) {
            const suggestedRooms = await this.fetchSuggestedRooms(space);
            if (this._activeSpace === space) {
                this._suggestedRooms = suggestedRooms;
                this.emit(SUGGESTED_ROOMS, this._suggestedRooms);
            }
        }
    }

    public fetchSuggestedRooms = async (space: Room, limit = MAX_SUGGESTED_ROOMS): Promise<ISuggestedRoom[]> => {
        try {
            const data: {
                rooms: ISpaceSummaryRoom[];
                events: ISpaceSummaryEvent[];
            } = await this.matrixClient.getSpaceSummary(space.roomId, 0, true, false, limit);

            const viaMap = new EnhancedMap<string, Set<string>>();
            data.events.forEach(ev => {
                if (ev.type === EventType.SpaceChild && ev.content.via?.length) {
                    ev.content.via.forEach(via => {
                        viaMap.getOrCreate(ev.state_key, new Set()).add(via);
                    });
                }
            });

            return data.rooms.filter(roomInfo => {
                return roomInfo.room_type !== RoomType.Space
                    && this.matrixClient.getRoom(roomInfo.room_id)?.getMyMembership() !== "join";
            }).map(roomInfo => ({
                ...roomInfo,
                viaServers: Array.from(viaMap.get(roomInfo.room_id) || []),
            }));
        } catch (e) {
            console.error(e);
        }
        return [];
    };

    public addRoomToSpace(space: Room, roomId: string, via: string[], suggested = false, autoJoin = false) {
        return this.matrixClient.sendStateEvent(space.roomId, EventType.SpaceChild, {
            via,
            suggested,
            auto_join: autoJoin,
        }, roomId);
    }

    private getChildren(spaceId: string): Room[] {
        const room = this.matrixClient?.getRoom(spaceId);
        const childEvents = room?.currentState.getStateEvents(EventType.SpaceChild).filter(ev => ev.getContent()?.via);
        return sortBy(childEvents, ev => {
            const roomId = ev.getStateKey();
            const childRoom = this.matrixClient?.getRoom(roomId);
            const createTs = childRoom?.currentState.getStateEvents(EventType.RoomCreate, "")?.getTs();
            return getOrder(ev.getContent().order, createTs, roomId);
        }).map(ev => {
            return this.matrixClient.getRoom(ev.getStateKey());
        }).filter(room => {
            return room?.getMyMembership() === "join" || room?.getMyMembership() === "invite";
        }) || [];
    }

    public getChildRooms(spaceId: string): Room[] {
        return this.getChildren(spaceId).filter(r => !r.isSpaceRoom());
    }

    public getChildSpaces(spaceId: string): Room[] {
        // don't show invited subspaces as they surface at the top level for better visibility
        return this.getChildren(spaceId).filter(r => r.isSpaceRoom() && r.getMyMembership() === "join");
    }

    public getParents(roomId: string, canonicalOnly = false): Room[] {
        const room = this.matrixClient?.getRoom(roomId);
        return room?.currentState.getStateEvents(EventType.SpaceParent)
            .filter(ev => {
                const content = ev.getContent();
                if (!content?.via?.length) return false;
                // TODO apply permissions check to verify that the parent mapping is valid
                if (canonicalOnly && !content?.canonical) return false;
                return true;
            })
            .map(ev => this.matrixClient.getRoom(ev.getStateKey()))
            .filter(Boolean) || [];
    }

    public getCanonicalParent(roomId: string): Room | null {
        const parents = this.getParents(roomId, true);
        return sortBy(parents, r => r.roomId)?.[0] || null;
    }

    public getSpaceFilteredRoomIds = (space: Room | null): Set<string> => {
        if (!space && SettingsStore.getValue("feature_spaces.all_rooms")) {
            return new Set(this.matrixClient.getVisibleRooms().map(r => r.roomId));
        }
        return this.spaceFilteredRooms.get(space?.roomId || HOME_SPACE) || new Set();
    };

    private rebuild = throttle(() => {
        const [visibleSpaces, visibleRooms] = partitionSpacesAndRooms(this.matrixClient.getVisibleRooms());
        const [joinedSpaces, invitedSpaces] = visibleSpaces.reduce((arr, s) => {
            if (s.getMyMembership() === "join") {
                arr[0].push(s);
            } else if (s.getMyMembership() === "invite") {
                arr[1].push(s);
            }
            return arr;
        }, [[], []]);

        // exclude invited spaces from unseenChildren as they will be forcibly shown at the top level of the treeview
        const unseenChildren = new Set<Room>([...visibleRooms, ...joinedSpaces]);
        const backrefs = new EnhancedMap<string, Set<string>>();

        // Sort spaces by room ID to force the cycle breaking to be deterministic
        const spaces = sortBy(joinedSpaces, space => space.roomId);

        // TODO handle cleaning up links when a Space is removed
        spaces.forEach(space => {
            const children = this.getChildren(space.roomId);
            children.forEach(child => {
                unseenChildren.delete(child);

                backrefs.getOrCreate(child.roomId, new Set()).add(space.roomId);
            });
        });

        const [rootSpaces, orphanedRooms] = partitionSpacesAndRooms(Array.from(unseenChildren));

        // somewhat algorithm to handle full-cycles
        const detachedNodes = new Set<Room>(spaces);

        const markTreeChildren = (rootSpace: Room, unseen: Set<Room>) => {
            const stack = [rootSpace];
            while (stack.length) {
                const op = stack.pop();
                unseen.delete(op);
                this.getChildSpaces(op.roomId).forEach(space => {
                    if (unseen.has(space)) {
                        stack.push(space);
                    }
                });
            }
        };

        rootSpaces.forEach(rootSpace => {
            markTreeChildren(rootSpace, detachedNodes);
        });

        // Handle spaces forming fully cyclical relationships.
        // In order, assume each detachedNode is a root unless it has already
        // been claimed as the child of prior detached node.
        // Work from a copy of the detachedNodes set as it will be mutated as part of this operation.
        Array.from(detachedNodes).forEach(detachedNode => {
            if (!detachedNodes.has(detachedNode)) return;
            // declare this detached node a new root, find its children, without ever looping back to it
            detachedNodes.delete(detachedNode);
            rootSpaces.push(detachedNode);
            markTreeChildren(detachedNode, detachedNodes);

            // TODO only consider a detached node a root space if it has no *parents other than the ones forming cycles
        });

        // TODO neither of these handle an A->B->C->A with an additional C->D
        // detachedNodes.forEach(space => {
        //     rootSpaces.push(space);
        // });

        this.orphanedRooms = new Set(orphanedRooms);
        this.rootSpaces = rootSpaces;
        this.parentMap = backrefs;

        // if the currently selected space no longer exists, remove its selection
        if (this._activeSpace && detachedNodes.has(this._activeSpace)) {
            this.setActiveSpace(null, false);
        }

        this.onRoomsUpdate(); // TODO only do this if a change has happened
        this.emit(UPDATE_TOP_LEVEL_SPACES, this.spacePanelSpaces);

        // build initial state of invited spaces as we would have missed the emitted events about the room at launch
        this._invitedSpaces = new Set(invitedSpaces);
        this.emit(UPDATE_INVITED_SPACES, this.invitedSpaces);
    }, 100, {trailing: true, leading: true});

    private onSpaceUpdate = () => {
        this.rebuild();
    }

    private showInHomeSpace = (room: Room) => {
        if (SettingsStore.getValue("feature_spaces.all_rooms")) return true;
        if (room.isSpaceRoom()) return false;
        return !this.parentMap.get(room.roomId)?.size // put all orphaned rooms in the Home Space
            || DMRoomMap.shared().getUserIdForRoomId(room.roomId) // put all DMs in the Home Space
            || RoomListStore.instance.getTagsForRoom(room).includes(DefaultTagID.Favourite) // show all favourites
    };

    // Update a given room due to its tag changing (e.g DM-ness or Fav-ness)
    // This can only change whether it shows up in the HOME_SPACE or not
    private onRoomUpdate = (room: Room) => {
        if (this.showInHomeSpace(room)) {
            this.spaceFilteredRooms.get(HOME_SPACE)?.add(room.roomId);
            this.emit(HOME_SPACE);
        } else if (!this.orphanedRooms.has(room.roomId)) {
            this.spaceFilteredRooms.get(HOME_SPACE)?.delete(room.roomId);
            this.emit(HOME_SPACE);
        }
    };

    private onSpaceMembersChange = (ev: MatrixEvent) => {
        // skip this update if we do not have a DM with this user
        if (DMRoomMap.shared().getDMRoomsForUserId(ev.getStateKey()).length < 1) return;
        this.onRoomsUpdate();
    };

    private onRoomsUpdate = throttle(() => {
        // TODO resolve some updates as deltas
        const visibleRooms = this.matrixClient.getVisibleRooms();

        const oldFilteredRooms = this.spaceFilteredRooms;
        this.spaceFilteredRooms = new Map();

        if (!SettingsStore.getValue("feature_spaces.all_rooms")) {
            // put all room invites in the Home Space
            const invites = visibleRooms.filter(r => !r.isSpaceRoom() && r.getMyMembership() === "invite");
            this.spaceFilteredRooms.set(HOME_SPACE, new Set<string>(invites.map(room => room.roomId)));

            visibleRooms.forEach(room => {
                if (this.showInHomeSpace(room)) {
                    this.spaceFilteredRooms.get(HOME_SPACE).add(room.roomId);
                }
            });
        }

        this.rootSpaces.forEach(s => {
            // traverse each space tree in DFS to build up the supersets as you go up,
            // reusing results from like subtrees.
            const fn = (spaceId: string, parentPath: Set<string>): Set<string> => {
                if (parentPath.has(spaceId)) return; // prevent cycles

                // reuse existing results if multiple similar branches exist
                if (this.spaceFilteredRooms.has(spaceId)) {
                    return this.spaceFilteredRooms.get(spaceId);
                }

                const [childSpaces, childRooms] = partitionSpacesAndRooms(this.getChildren(spaceId));
                const roomIds = new Set(childRooms.map(r => r.roomId));
                const space = this.matrixClient?.getRoom(spaceId);

                if (SettingsStore.getValue("feature_spaces.space_member_dms")) {
                    // Add relevant DMs
                    space?.getMembers().forEach(member => {
                        if (member.membership !== "join" && member.membership !== "invite") return;
                        DMRoomMap.shared().getDMRoomsForUserId(member.userId).forEach(roomId => {
                            roomIds.add(roomId);
                        });
                    });
                }

                const newPath = new Set(parentPath).add(spaceId);
                childSpaces.forEach(childSpace => {
                    fn(childSpace.roomId, newPath)?.forEach(roomId => {
                        roomIds.add(roomId);
                    });
                });
                this.spaceFilteredRooms.set(spaceId, roomIds);
                return roomIds;
            };

            fn(s.roomId, new Set());
        });

        const diff = mapDiff(oldFilteredRooms, this.spaceFilteredRooms);
        // filter out keys which changed by reference only by checking whether the sets differ
        const changed = diff.changed.filter(k => setHasDiff(oldFilteredRooms.get(k), this.spaceFilteredRooms.get(k)));
        [...diff.added, ...diff.removed, ...changed].forEach(k => {
            this.emit(k);
        });

        this.spaceFilteredRooms.forEach((roomIds, s) => {
            // Update NotificationStates
            this.getNotificationState(s)?.setRooms(visibleRooms.filter(room => {
                if (roomIds.has(room.roomId)) {
                    if (s !== HOME_SPACE && SettingsStore.getValue("feature_spaces.space_dm_badges")) return true;

                    return !DMRoomMap.shared().getUserIdForRoomId(room.roomId)
                        || RoomListStore.instance.getTagsForRoom(room).includes(DefaultTagID.Favourite);
                }

                return false;
            }));
        });
    }, 100, {trailing: true, leading: true});

    private switchToRelatedSpace = (roomId: string) => {
        if (this.suggestedRooms.find(r => r.room_id === roomId)) return;

        let parent = this.getCanonicalParent(roomId);
        if (!parent) {
            parent = this.rootSpaces.find(s => this.spaceFilteredRooms.get(s.roomId)?.has(roomId));
        }
        if (!parent) {
            const parents = Array.from(this.parentMap.get(roomId) || []);
            parent = parents.find(p => this.matrixClient.getRoom(p));
        }

        // don't trigger a context switch when we are switching a space to match the chosen room
        this.setActiveSpace(parent || null, false);
    };

    private onRoom = (room: Room, newMembership?: string, oldMembership?: string) => {
        const membership = newMembership || room.getMyMembership();

        if (!room.isSpaceRoom()) {
            // this.onRoomUpdate(room);
            this.onRoomsUpdate();

            if (membership === "join") {
                // the user just joined a room, remove it from the suggested list if it was there
                const numSuggestedRooms = this._suggestedRooms.length;
                this._suggestedRooms = this._suggestedRooms.filter(r => r.room_id !== room.roomId);
                if (numSuggestedRooms !== this._suggestedRooms.length) {
                    this.emit(SUGGESTED_ROOMS, this._suggestedRooms);
                }

                // if the room currently being viewed was just joined then switch to its related space
                if (newMembership === "join" && room.roomId === RoomViewStore.getRoomId()) {
                    this.switchToRelatedSpace(room.roomId);
                }
            }
            return;
        }

        // Space
        if (membership === "invite") {
            this._invitedSpaces.add(room);
            this.emit(UPDATE_INVITED_SPACES, this.invitedSpaces);
        } else if (oldMembership === "invite" && membership !== "join") {
            this._invitedSpaces.delete(room);
            this.emit(UPDATE_INVITED_SPACES, this.invitedSpaces);
        } else {
            this.onSpaceUpdate();
            this.emit(room.roomId);
        }

        if (membership === "join" && room.roomId === RoomViewStore.getRoomId()) {
            // if the user was looking at the space and then joined: select that space
            this.setActiveSpace(room, false);
        }
    };

    private onRoomState = (ev: MatrixEvent) => {
        const room = this.matrixClient.getRoom(ev.getRoomId());
        if (!room) return;

        switch (ev.getType()) {
            case EventType.SpaceChild:
                if (room.isSpaceRoom()) {
                    this.onSpaceUpdate();
                    this.emit(room.roomId);
                }
                break;

            case EventType.SpaceParent:
                // TODO rebuild the space parent and not the room - check permissions?
                // TODO confirm this after implementing parenting behaviour
                if (room.isSpaceRoom()) {
                    this.onSpaceUpdate();
                } else if (!SettingsStore.getValue("feature_spaces.all_rooms")) {
                    this.onRoomUpdate(room);
                }
                this.emit(room.roomId);
                break;

            case EventType.RoomMember:
                if (room.isSpaceRoom()) {
                    this.onSpaceMembersChange(ev);
                }
                break;
        }
    };

    private onRoomAccountData = (ev: MatrixEvent, room: Room, lastEvent?: MatrixEvent) => {
        if (ev.getType() === EventType.Tag && !room.isSpaceRoom()) {
            // If the room was in favourites and now isn't or the opposite then update its position in the trees
            const oldTags = lastEvent?.getContent()?.tags || {};
            const newTags = ev.getContent()?.tags || {};
            if (!!oldTags[DefaultTagID.Favourite] !== !!newTags[DefaultTagID.Favourite]) {
                this.onRoomUpdate(room);
            }
        }
    }

    private onAccountData = (ev: MatrixEvent, lastEvent: MatrixEvent) => {
        if (ev.getType() === EventType.Direct) {
            const lastContent = lastEvent.getContent();
            const content = ev.getContent();

            const diff = objectDiff<Record<string, string[]>>(lastContent, content);
            // filter out keys which changed by reference only by checking whether the sets differ
            const changed = diff.changed.filter(k => arrayHasDiff(lastContent[k], content[k]));
            // DM tag changes, refresh relevant rooms
            new Set([...diff.added, ...diff.removed, ...changed]).forEach(roomId => {
                const room = this.matrixClient?.getRoom(roomId);
                if (room) {
                    this.onRoomUpdate(room);
                }
            });
        }
    };

    protected async reset() {
        this.rootSpaces = [];
        this.orphanedRooms = new Set();
        this.parentMap = new EnhancedMap();
        this.notificationStateMap = new Map();
        this.spaceFilteredRooms = new Map();
        this._activeSpace = null;
        this._suggestedRooms = [];
        this._invitedSpaces = new Set();
    }

    protected async onNotReady() {
        if (!SettingsStore.getValue("feature_spaces")) return;
        if (this.matrixClient) {
            this.matrixClient.removeListener("Room", this.onRoom);
            this.matrixClient.removeListener("Room.myMembership", this.onRoom);
            this.matrixClient.removeListener("RoomState.events", this.onRoomState);
            if (!SettingsStore.getValue("feature_spaces.all_rooms")) {
                this.matrixClient.removeListener("Room.accountData", this.onRoomAccountData);
                this.matrixClient.removeListener("accountData", this.onAccountData);
            }
        }
        await this.reset();
    }

    protected async onReady() {
        if (!SettingsStore.getValue("feature_spaces")) return;
        this.matrixClient.on("Room", this.onRoom);
        this.matrixClient.on("Room.myMembership", this.onRoom);
        this.matrixClient.on("RoomState.events", this.onRoomState);
        if (!SettingsStore.getValue("feature_spaces.all_rooms")) {
            this.matrixClient.on("Room.accountData", this.onRoomAccountData);
            this.matrixClient.on("accountData", this.onAccountData);
        }

        await this.onSpaceUpdate(); // trigger an initial update

        // restore selected state from last session if any and still valid
        const lastSpaceId = window.localStorage.getItem(ACTIVE_SPACE_LS_KEY);
        if (lastSpaceId) {
            this.setActiveSpace(this.matrixClient.getRoom(lastSpaceId));
        }
    }

    protected async onAction(payload: ActionPayload) {
        if (!SettingsStore.getValue("feature_spaces")) return;
        switch (payload.action) {
            case "view_room": {
                // Don't auto-switch rooms when reacting to a context-switch
                // as this is not helpful and can create loops of rooms/space switching
                if (payload.context_switch) break;

                const roomId = payload.room_id;
                const room = this.matrixClient?.getRoom(roomId);
                if (room?.isSpaceRoom()) {
                    // Don't context switch when navigating to the space room
                    // as it will cause you to end up in the wrong room
                    this.setActiveSpace(room, false);
                } else if (
                    (!SettingsStore.getValue("feature_spaces.all_rooms") || this.activeSpace) &&
                    !this.getSpaceFilteredRoomIds(this.activeSpace).has(roomId)
                ) {
                    this.switchToRelatedSpace(roomId);
                }

                // Persist last viewed room from a space
                // we don't await setActiveSpace above as we only care about this.activeSpace being up to date
                // synchronously for the below code - everything else can and should be async.
                window.localStorage.setItem(getSpaceContextKey(this.activeSpace), payload.room_id);
                break;
            }
            case "after_leave_room":
                if (this._activeSpace && payload.room_id === this._activeSpace.roomId) {
                    this.setActiveSpace(null, false);
                }
                break;
            case Action.SwitchSpace:
                if (payload.num === 0) {
                    this.setActiveSpace(null);
                } else if (this.spacePanelSpaces.length >= payload.num) {
                    this.setActiveSpace(this.spacePanelSpaces[payload.num - 1]);
                }
        }
    }

    public getNotificationState(key: SpaceKey): SpaceNotificationState {
        if (this.notificationStateMap.has(key)) {
            return this.notificationStateMap.get(key);
        }

        const state = new SpaceNotificationState(key, getRoomFn);
        this.notificationStateMap.set(key, state);
        return state;
    }

    // traverse space tree with DFS calling fn on each space including the given root one,
    // if includeRooms is true then fn will be called on each leaf room, if it is present in multiple sub-spaces
    // then fn will be called with it multiple times.
    public traverseSpace(
        spaceId: string,
        fn: (roomId: string) => void,
        includeRooms = false,
        parentPath?: Set<string>,
    ) {
        if (parentPath && parentPath.has(spaceId)) return; // prevent cycles

        fn(spaceId);

        const newPath = new Set(parentPath).add(spaceId);
        const [childSpaces, childRooms] = partitionSpacesAndRooms(this.getChildren(spaceId));

        if (includeRooms) {
            childRooms.forEach(r => fn(r.roomId));
        }
        childSpaces.forEach(s => this.traverseSpace(s.roomId, fn, includeRooms, newPath));
    }
}

export default class SpaceStore {
    private static internalInstance = new SpaceStoreClass();

    public static get instance(): SpaceStoreClass {
        return SpaceStore.internalInstance;
    }
}

window.mxSpaceStore = SpaceStore.instance;<|MERGE_RESOLUTION|>--- conflicted
+++ resolved
@@ -33,14 +33,11 @@
 import { setHasDiff } from "../utils/sets";
 import { ISpaceSummaryEvent, ISpaceSummaryRoom } from "../components/structures/SpaceRoomDirectory";
 import RoomViewStore from "./RoomViewStore";
-<<<<<<< HEAD
+import { Action } from "../dispatcher/actions";
 import { arrayHasDiff } from "../utils/arrays";
 import { objectDiff } from "../utils/objects";
 
 type SpaceKey = string | symbol;
-=======
-import {Action} from "../dispatcher/actions";
->>>>>>> cbfab29a
 
 interface IState {}
 
