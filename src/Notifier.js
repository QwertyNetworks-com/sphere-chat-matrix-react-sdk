--- conflicted
+++ resolved
@@ -80,15 +80,13 @@
             if (ev.getContent().body) msg = ev.getContent().body;
         }
 
-<<<<<<< HEAD
         if (!this.isBodyEnabled()) {
             msg = '';
         }
-=======
+
         const avatarUrl = ev.sender ? Avatar.avatarUrlForMember(
             ev.sender, 40, 40, 'crop',
         ) : null;
->>>>>>> dfc3dcff
 
         const avatarUrl = ev.sender ? Avatar.avatarUrlForMember(ev.sender, 40, 40, 'crop') : null;
         const notif = plaf.displayNotification(title, msg, avatarUrl, room);
