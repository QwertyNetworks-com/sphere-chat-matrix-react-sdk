/*
Copyright 2017 Travis Ralston
Copyright 2018 - 2021 The Matrix.org Foundation C.I.C.

Licensed under the Apache License, Version 2.0 (the "License");
you may not use this file except in compliance with the License.
You may obtain a copy of the License at

    http://www.apache.org/licenses/LICENSE-2.0

Unless required by applicable law or agreed to in writing, software
distributed under the License is distributed on an "AS IS" BASIS,
WITHOUT WARRANTIES OR CONDITIONS OF ANY KIND, either express or implied.
See the License for the specific language governing permissions and
limitations under the License.
*/

import { MatrixClient } from 'matrix-js-sdk/src/client';
import React, { ReactNode } from "react";

import { _t, _td } from '../languageHandler';
import {
    NotificationBodyEnabledController,
    NotificationsEnabledController,
} from "./controllers/NotificationControllers";
import ThemeController from './controllers/ThemeController';
import PushToMatrixClientController from './controllers/PushToMatrixClientController';
import ReloadOnChangeController from "./controllers/ReloadOnChangeController";
import FontSizeController from './controllers/FontSizeController';
import SystemFontController from './controllers/SystemFontController';
import UseSystemFontController from './controllers/UseSystemFontController';
import { SettingLevel } from "./SettingLevel";
import SettingController from "./controllers/SettingController";
import { IS_MAC } from '../Keyboard';
import UIFeatureController from "./controllers/UIFeatureController";
import { UIFeature } from "./UIFeature";
import { OrderedMultiController } from "./controllers/OrderedMultiController";
import { Layout } from "./enums/Layout";
import ReducedMotionController from './controllers/ReducedMotionController';
import IncompatibleController from "./controllers/IncompatibleController";
import { ImageSize } from "./enums/ImageSize";
import { MetaSpace } from "../stores/spaces";
import SdkConfig from "../SdkConfig";
import ThreadBetaController from './controllers/ThreadBetaController';
import { FontWatcher } from "./watchers/FontWatcher";

// These are just a bunch of helper arrays to avoid copy/pasting a bunch of times
const LEVELS_ROOM_SETTINGS = [
    SettingLevel.DEVICE,
    SettingLevel.ROOM_DEVICE,
    SettingLevel.ROOM_ACCOUNT,
    SettingLevel.ACCOUNT,
    SettingLevel.CONFIG,
];
const LEVELS_ROOM_OR_ACCOUNT = [
    SettingLevel.ROOM_ACCOUNT,
    SettingLevel.ACCOUNT,
];
const LEVELS_ROOM_SETTINGS_WITH_ROOM = [
    SettingLevel.DEVICE,
    SettingLevel.ROOM_DEVICE,
    SettingLevel.ROOM_ACCOUNT,
    SettingLevel.ACCOUNT,
    SettingLevel.CONFIG,
    SettingLevel.ROOM,
];
const LEVELS_ACCOUNT_SETTINGS = [
    SettingLevel.DEVICE,
    SettingLevel.ACCOUNT,
    SettingLevel.CONFIG,
];
const LEVELS_FEATURE = [
    SettingLevel.DEVICE,
    SettingLevel.CONFIG,
];
const LEVELS_DEVICE_ONLY_SETTINGS = [
    SettingLevel.DEVICE,
];
const LEVELS_DEVICE_ONLY_SETTINGS_WITH_CONFIG = [
    SettingLevel.DEVICE,
    SettingLevel.CONFIG,
];
const LEVELS_UI_FEATURE = [
    SettingLevel.CONFIG,
    // in future we might have a .well-known level or something
];

export enum LabGroup {
    Messaging,
    Profile,
    Spaces,
    Widgets,
    Rooms,
    Moderation,
    Analytics,
    MessagePreviews,
    Themes,
    Encryption,
    Experimental,
    Developer,
}

export const labGroupNames: Record<LabGroup, string> = {
    [LabGroup.Messaging]: _td("Messaging"),
    [LabGroup.Profile]: _td("Profile"),
    [LabGroup.Spaces]: _td("Spaces"),
    [LabGroup.Widgets]: _td("Widgets"),
    [LabGroup.Rooms]: _td("Rooms"),
    [LabGroup.Moderation]: _td("Moderation"),
    [LabGroup.Analytics]: _td("Analytics"),
    [LabGroup.MessagePreviews]: _td("Message Previews"),
    [LabGroup.Themes]: _td("Themes"),
    [LabGroup.Encryption]: _td("Encryption"),
    [LabGroup.Experimental]: _td("Experimental"),
    [LabGroup.Developer]: _td("Developer"),
};

export type SettingValueType = boolean |
    number |
    string |
    number[] |
    string[] |
    Record<string, unknown>;

export interface IBaseSetting<T extends SettingValueType = SettingValueType> {
    isFeature?: false | undefined;

    // Display names are strongly recommended for clarity.
    // Display name can also be an object for different levels.
    displayName?: string | {
        // @ts-ignore - TS wants the key to be a string, but we know better
        [level: SettingLevel]: string;
    };

    // Optional description which will be shown as microCopy under SettingsFlags
    description?: string | (() => ReactNode);

    // The supported levels are required. Preferably, use the preset arrays
    // at the top of this file to define this rather than a custom array.
    supportedLevels?: SettingLevel[];

    // Required. Can be any data type. The value specified here should match
    // the data being stored (ie: if a boolean is used, the setting should
    // represent a boolean).
    default: T;

    // Optional settings controller. See SettingsController for more information.
    controller?: SettingController;

    // Optional flag to make supportedLevels be respected as the order to handle
    // settings. The first element is treated as "most preferred". The "default"
    // level is always appended to the end.
    supportedLevelsAreOrdered?: boolean;

    // Optional value to invert a boolean setting's value. The string given will
    // be read as the setting's ID instead of the one provided as the key for the
    // setting definition. By setting this, the returned value will automatically
    // be inverted, except for when the default value is returned. Inversion will
    // occur after the controller is asked for an override. This should be used by
    // historical settings which we don't want existing user's values be wiped. Do
    // not use this for new settings.
    invertedSettingName?: string;

    // XXX: Keep this around for re-use in future Betas
    betaInfo?: {
        title: string; // _td
        caption: () => ReactNode;
        disclaimer?: (enabled: boolean) => ReactNode;
        image?: string; // require(...)
        feedbackSubheading?: string;
        feedbackLabel?: string;
        extraSettings?: string[];
        requiresRefresh?: boolean;
    };
}

export interface IFeature extends Omit<IBaseSetting<boolean>, "isFeature"> {
    // Must be set to true for features.
    isFeature: true;
    labsGroup: LabGroup;
}

// Type using I-identifier for backwards compatibility from before it became a discriminated union
export type ISetting = IBaseSetting | IFeature;

export const SETTINGS: {[setting: string]: ISetting} = {
    "feature_msc3531_hide_messages_pending_moderation": {
        isFeature: true,
        labsGroup: LabGroup.Moderation,
        // Requires a reload since this setting is cached in EventUtils
        controller: new ReloadOnChangeController(),
        displayName: _td("Let moderators hide messages pending moderation."),
        supportedLevels: LEVELS_FEATURE,
        default: false,
    },
    "feature_report_to_moderators": {
        isFeature: true,
        labsGroup: LabGroup.Moderation,
        displayName: _td("Report to moderators prototype. " +
            "In rooms that support moderation, the `report` button will let you report abuse to room moderators"),
        supportedLevels: LEVELS_FEATURE,
        default: false,
    },
    "feature_latex_maths": {
        isFeature: true,
        labsGroup: LabGroup.Messaging,
        displayName: _td("Render LaTeX maths in messages"),
        supportedLevels: LEVELS_FEATURE,
        default: false,
    },
    "feature_pinning": {
        isFeature: true,
        labsGroup: LabGroup.Messaging,
        displayName: _td("Message Pinning"),
        supportedLevels: LEVELS_FEATURE,
        default: false,
    },
    "feature_thread": {
        isFeature: true,
        labsGroup: LabGroup.Messaging,
        controller: new ThreadBetaController(),
        displayName: _td("Threaded messaging"),
        supportedLevels: LEVELS_FEATURE,
        default: false,
        betaInfo: {
            title: _td("Threads"),
            caption: () => <>
                <p>{ _t("Keep discussions organised with threads.") }</p>
                <p>{ _t("Threads help keep conversations on-topic and easy to track. <a>Learn more</a>.", {}, {
                    a: (sub) => <a href="https://element.io/help#threads" rel="noreferrer noopener" target="_blank">
                        { sub }
                    </a>,
                }) }</p>
            </>,
            disclaimer: () =>
                SdkConfig.get().bug_report_endpoint_url && <>
                    <h4>{ _t("How can I start a thread?") }</h4>
                    <p>
                        { _t("Use “%(replyInThread)s” when hovering over a message.", {
                            replyInThread: _t("Reply in thread"),
                        }) }
                    </p>
                    <h4>{ _t("How can I leave the beta?") }</h4>
                    <p>
                        { _t("To leave, return to this page and use the “%(leaveTheBeta)s” button.", {
                            leaveTheBeta: _t("Leave the beta"),
                        }) }
                    </p>
                </>,
            feedbackLabel: "thread-feedback",
            feedbackSubheading: _td("Thank you for trying the beta, " +
                "please go into as much detail as you can so we can improve it."),
            image: require("../../res/img/betas/threads.png"),
            requiresRefresh: true,
        },

    },
    "feature_video_rooms": {
        isFeature: true,
        labsGroup: LabGroup.Rooms,
        displayName: _td("Video rooms (under active development)"),
        supportedLevels: LEVELS_FEATURE,
        default: false,
        // Reload to ensure that the left panel etc. get remounted
        controller: new ReloadOnChangeController(),
    },
    "feature_state_counters": {
        isFeature: true,
        labsGroup: LabGroup.Rooms,
        displayName: _td("Render simple counters in room header"),
        supportedLevels: LEVELS_FEATURE,
        default: false,
    },
    "feature_mjolnir": {
        isFeature: true,
        labsGroup: LabGroup.Moderation,
        displayName: _td("Try out new ways to ignore people (experimental)"),
        supportedLevels: LEVELS_FEATURE,
        default: false,
    },
    "feature_custom_themes": {
        isFeature: true,
        labsGroup: LabGroup.Themes,
        displayName: _td("Support adding custom themes"),
        supportedLevels: LEVELS_FEATURE,
        default: false,
    },
    "feature_roomlist_preview_reactions_dms": {
        isFeature: true,
        labsGroup: LabGroup.MessagePreviews,
        displayName: _td("Show message previews for reactions in DMs"),
        supportedLevels: LEVELS_FEATURE,
        default: false,
        // this option is a subset of `feature_roomlist_preview_reactions_all` so disable it when that one is enabled
        controller: new IncompatibleController("feature_roomlist_preview_reactions_all"),
    },
    "feature_roomlist_preview_reactions_all": {
        isFeature: true,
        labsGroup: LabGroup.MessagePreviews,
        displayName: _td("Show message previews for reactions in all rooms"),
        supportedLevels: LEVELS_FEATURE,
        default: false,
    },
    "feature_dehydration": {
        isFeature: true,
        labsGroup: LabGroup.Encryption,
        displayName: _td("Offline encrypted messaging using dehydrated devices"),
        supportedLevels: LEVELS_FEATURE,
        default: false,
    },
    "feature_extensible_events": {
        isFeature: true,
        labsGroup: LabGroup.Developer, // developer for now, eventually Messaging and default on
        supportedLevels: LEVELS_FEATURE,
        displayName: _td("Show extensible event representation of events"),
        default: false,
    },
    "feature_use_only_current_profiles": {
        isFeature: true,
        labsGroup: LabGroup.Rooms,
        supportedLevels: LEVELS_FEATURE,
        displayName: _td("Show current avatar and name for users in message history"),
        default: false,
    },
    "mjolnirRooms": {
        supportedLevels: [SettingLevel.ACCOUNT],
        default: [],
    },
    "mjolnirPersonalRoom": {
        supportedLevels: [SettingLevel.ACCOUNT],
        default: null,
    },
    "feature_bridge_state": {
        isFeature: true,
        labsGroup: LabGroup.Rooms,
        supportedLevels: LEVELS_FEATURE,
        displayName: _td("Show info about bridges in room settings"),
        default: false,
    },
    "feature_breadcrumbs_v2": {
        isFeature: true,
        labsGroup: LabGroup.Rooms,
        supportedLevels: LEVELS_FEATURE,
        displayName: _td("Use new room breadcrumbs"),
        default: false,
    },
    "feature_spotlight": {
        isFeature: true,
        labsGroup: LabGroup.Rooms,
        supportedLevels: LEVELS_FEATURE,
        displayName: _td("New search experience"),
        default: false,
        betaInfo: {
            title: _td("The new search"),
            caption: () => <>
                <p>{ _t("A new, quick way to search spaces and rooms you're in.") }</p>
                <p>{ _t("This feature is a work in progress, we'd love to hear your feedback.") }</p>
            </>,
            disclaimer: () => <>
                { SdkConfig.get().bug_report_endpoint_url && <>
                    <h4>{ _t("How can I give feedback?") }</h4>
                    <p>{ _t("To feedback, join the beta, start a search and click on feedback.") }</p>
                </> }
                <h4>{ _t("How can I leave the beta?") }</h4>
                <p>{ _t("To leave, just return to this page or click on the beta badge when you search.") }</p>
            </>,
            feedbackLabel: "spotlight-feedback",
            feedbackSubheading: _td("Thank you for trying the beta, " +
                "please go into as much detail as you can so we can improve it."),
            image: require("../../res/img/betas/new_search_experience.gif"),
        },
    },
    "feature_right_panel_default_open": {
        isFeature: true,
        labsGroup: LabGroup.Rooms,
        supportedLevels: LEVELS_FEATURE,
        displayName: _td("Right panel stays open (defaults to room member list)"),
        default: false,
    },
    "feature_jump_to_date": {
        // We purposely leave out `isFeature: true` so it doesn't show in Labs
        // by default. We will conditionally show it depending on whether we can
        // detect MSC3030 support (see LabUserSettingsTab.tsx).
        // labsGroup: LabGroup.Messaging,
        displayName: _td("Jump to date (adds /jumptodate and jump to date headers)"),
        supportedLevels: LEVELS_FEATURE,
        default: false,
    },
    "RoomList.backgroundImage": {
        supportedLevels: LEVELS_ACCOUNT_SETTINGS,
        default: null,
    },
    "feature_hidden_read_receipts": {
        supportedLevels: LEVELS_FEATURE,
        displayName: _td("Don't send read receipts"),
        default: false,
    },
    "feature_message_right_click_context_menu": {
        isFeature: true,
        supportedLevels: LEVELS_FEATURE,
        labsGroup: LabGroup.Rooms,
        displayName: _td("Right-click message context menu"),
        default: false,
    },
    "feature_location_share_pin_drop": {
        isFeature: true,
        labsGroup: LabGroup.Messaging,
        supportedLevels: LEVELS_FEATURE,
        displayName: _td("Location sharing - pin drop"),
        default: false,
    },
    "feature_location_share_live": {
        isFeature: true,
        labsGroup: LabGroup.Messaging,
        supportedLevels: LEVELS_FEATURE,
        displayName: _td(
            "Live Location Sharing (temporary implementation: locations persist in room history)",
        ),
        default: false,
    },
    "baseFontSize": {
        displayName: _td("Font size"),
        supportedLevels: LEVELS_ACCOUNT_SETTINGS,
        default: FontWatcher.DEFAULT_SIZE,
        controller: new FontSizeController(),
    },
    "useCustomFontSize": {
        displayName: _td("Use custom size"),
        supportedLevels: LEVELS_ACCOUNT_SETTINGS,
        default: false,
    },
    "MessageComposerInput.suggestEmoji": {
        supportedLevels: LEVELS_ACCOUNT_SETTINGS,
        displayName: _td('Enable Emoji suggestions while typing'),
        default: true,
        invertedSettingName: 'MessageComposerInput.dontSuggestEmoji',
    },
    "MessageComposerInput.showStickersButton": {
        supportedLevels: LEVELS_ACCOUNT_SETTINGS,
        displayName: _td('Show stickers button'),
        default: true,
        controller: new UIFeatureController(UIFeature.Widgets, false),
    },
    "MessageComposerInput.showPollsButton": {
        supportedLevels: LEVELS_ACCOUNT_SETTINGS,
        displayName: _td('Show polls button'),
        default: true,
    },
    "MessageComposerInput.insertTrailingColon": {
        supportedLevels: LEVELS_ACCOUNT_SETTINGS,
        displayName: _td('Insert a trailing colon after user mentions at the start of a message'),
        default: true,
    },
    // TODO: Wire up appropriately to UI (FTUE notifications)
    "Notifications.alwaysShowBadgeCounts": {
        supportedLevels: LEVELS_ROOM_OR_ACCOUNT,
        default: false,
    },
    "useCompactLayout": {
        supportedLevels: LEVELS_DEVICE_ONLY_SETTINGS,
        displayName: _td("Use a more compact 'Modern' layout"),
        default: false,
        controller: new IncompatibleController("layout", false, v => v !== Layout.Group),
    },
    "showRedactions": {
        supportedLevels: LEVELS_ROOM_SETTINGS_WITH_ROOM,
        displayName: _td('Show a placeholder for removed messages'),
        default: true,
        invertedSettingName: 'hideRedactions',
    },
    "showJoinLeaves": {
        supportedLevels: LEVELS_ROOM_SETTINGS_WITH_ROOM,
        displayName: _td('Show join/leave messages (invites/removes/bans unaffected)'),
        default: true,
        invertedSettingName: 'hideJoinLeaves',
    },
    "showAvatarChanges": {
        supportedLevels: LEVELS_ROOM_SETTINGS_WITH_ROOM,
        displayName: _td('Show avatar changes'),
        default: true,
        invertedSettingName: 'hideAvatarChanges',
    },
    "showDisplaynameChanges": {
        supportedLevels: LEVELS_ROOM_SETTINGS_WITH_ROOM,
        displayName: _td('Show display name changes'),
        default: true,
        invertedSettingName: 'hideDisplaynameChanges',
    },
    "showReadReceipts": {
        supportedLevels: LEVELS_ROOM_SETTINGS,
        displayName: _td('Show read receipts sent by other users'),
        default: true,
        invertedSettingName: 'hideReadReceipts',
    },
    "showTwelveHourTimestamps": {
        supportedLevels: LEVELS_ACCOUNT_SETTINGS,
        displayName: _td('Show timestamps in 12 hour format (e.g. 2:30pm)'),
        default: false,
    },
    "alwaysShowTimestamps": {
        supportedLevels: LEVELS_ACCOUNT_SETTINGS,
        displayName: _td('Always show message timestamps'),
        default: false,
    },
    "autoplayGifs": {
        supportedLevels: LEVELS_ACCOUNT_SETTINGS,
        displayName: _td('Autoplay GIFs'),
        default: false,
    },
    "autoplayVideo": {
        supportedLevels: LEVELS_ACCOUNT_SETTINGS,
        displayName: _td('Autoplay videos'),
        default: false,
    },
    "enableSyntaxHighlightLanguageDetection": {
        supportedLevels: LEVELS_ACCOUNT_SETTINGS,
        displayName: _td('Enable automatic language detection for syntax highlighting'),
        default: false,
    },
    "expandCodeByDefault": {
        supportedLevels: LEVELS_ACCOUNT_SETTINGS,
        displayName: _td('Expand code blocks by default'),
        default: false,
    },
    "showCodeLineNumbers": {
        supportedLevels: LEVELS_ACCOUNT_SETTINGS,
        displayName: _td('Show line numbers in code blocks'),
        default: true,
    },
    "scrollToBottomOnMessageSent": {
        supportedLevels: LEVELS_ACCOUNT_SETTINGS,
        displayName: _td('Jump to the bottom of the timeline when you send a message'),
        default: true,
    },
    "Pill.shouldShowPillAvatar": {
        supportedLevels: LEVELS_ACCOUNT_SETTINGS,
        displayName: _td('Show avatars in user and room mentions'),
        default: true,
        invertedSettingName: 'Pill.shouldHidePillAvatar',
    },
    "TextualBody.enableBigEmoji": {
        supportedLevels: LEVELS_ACCOUNT_SETTINGS,
        displayName: _td('Enable big emoji in chat'),
        default: true,
        invertedSettingName: 'TextualBody.disableBigEmoji',
    },
    "MessageComposerInput.isRichTextEnabled": {
        supportedLevels: LEVELS_ACCOUNT_SETTINGS,
        default: false,
    },
    "MessageComposer.showFormatting": {
        supportedLevels: LEVELS_ACCOUNT_SETTINGS,
        default: false,
    },
    "sendTypingNotifications": {
        supportedLevels: LEVELS_ACCOUNT_SETTINGS,
        displayName: _td("Send typing notifications"),
        default: true,
        invertedSettingName: 'dontSendTypingNotifications',
    },
    "showTypingNotifications": {
        supportedLevels: LEVELS_ACCOUNT_SETTINGS,
        displayName: _td("Show typing notifications"),
        default: true,
    },
    "ctrlFForSearch": {
        supportedLevels: LEVELS_ACCOUNT_SETTINGS,
        displayName: IS_MAC ? _td("Use Command + F to search timeline") : _td("Use Ctrl + F to search timeline"),
        default: false,
    },
    "MessageComposerInput.ctrlEnterToSend": {
        supportedLevels: LEVELS_ACCOUNT_SETTINGS,
        displayName: IS_MAC ? _td("Use Command + Enter to send a message") : _td("Use Ctrl + Enter to send a message"),
        default: false,
    },
    "MessageComposerInput.surroundWith": {
        supportedLevels: LEVELS_ACCOUNT_SETTINGS,
        displayName: _td("Surround selected text when typing special characters"),
        default: false,
    },
    "MessageComposerInput.autoReplaceEmoji": {
        supportedLevels: LEVELS_ACCOUNT_SETTINGS,
        displayName: _td('Automatically replace plain text Emoji'),
        default: false,
    },
    "MessageComposerInput.useMarkdown": {
        supportedLevels: LEVELS_ACCOUNT_SETTINGS,
        displayName: _td('Enable Markdown'),
        description: () => _t(
            "Start messages with <code>/plain</code> to send without markdown and <code>/md</code> to send with.",
            {},
            { code: (sub) => <code>{ sub }</code> },
        ),
        default: true,
    },
    "VideoView.flipVideoHorizontally": {
        supportedLevels: LEVELS_ACCOUNT_SETTINGS,
        displayName: _td('Mirror local video feed'),
        default: false,
    },
    "theme": {
        supportedLevels: LEVELS_ACCOUNT_SETTINGS,
        default: "light",
        controller: new ThemeController(),
    },
    "custom_themes": {
        supportedLevels: LEVELS_ACCOUNT_SETTINGS,
        default: [],
    },
    "use_system_theme": {
        supportedLevels: LEVELS_DEVICE_ONLY_SETTINGS,
        default: true,
        displayName: _td("Match system theme"),
    },
    "useSystemFont": {
        supportedLevels: LEVELS_DEVICE_ONLY_SETTINGS,
        default: false,
        displayName: _td("Use a system font"),
        controller: new UseSystemFontController(),
    },
    "systemFont": {
        supportedLevels: LEVELS_DEVICE_ONLY_SETTINGS,
        default: "",
        displayName: _td("System font name"),
        controller: new SystemFontController(),
    },
    "webRtcAllowPeerToPeer": {
        supportedLevels: LEVELS_DEVICE_ONLY_SETTINGS_WITH_CONFIG,
        displayName: _td(
            "Allow Peer-to-Peer for 1:1 calls " +
            "(if you enable this, the other party might be able to see your IP address)",
        ),
        default: true,
        invertedSettingName: 'webRtcForceTURN',
    },
    "webrtc_audiooutput": {
        supportedLevels: LEVELS_DEVICE_ONLY_SETTINGS,
        default: "default",
    },
    "webrtc_audioinput": {
        supportedLevels: LEVELS_DEVICE_ONLY_SETTINGS,
        default: "default",
    },
    "webrtc_videoinput": {
        supportedLevels: LEVELS_DEVICE_ONLY_SETTINGS,
        default: "default",
    },
    "language": {
        supportedLevels: LEVELS_DEVICE_ONLY_SETTINGS_WITH_CONFIG,
        default: "en",
    },
    "breadcrumb_rooms": {
        // not really a setting
        supportedLevels: [SettingLevel.ACCOUNT],
        default: [],
    },
    "recent_emoji": {
        // not really a setting
        supportedLevels: [SettingLevel.ACCOUNT],
        default: [],
    },
    "SpotlightSearch.recentSearches": {
        // not really a setting
        supportedLevels: [SettingLevel.ACCOUNT],
        default: [], // list of room IDs, most recent first
    },
    "room_directory_servers": {
        supportedLevels: [SettingLevel.ACCOUNT],
        default: [],
    },
    "integrationProvisioning": {
        supportedLevels: [SettingLevel.ACCOUNT],
        default: true,
    },
    "allowedWidgets": {
        supportedLevels: [SettingLevel.ROOM_ACCOUNT, SettingLevel.ROOM_DEVICE],
        supportedLevelsAreOrdered: true,
        default: {}, // none allowed
    },
    "analyticsOptIn": {
        supportedLevels: LEVELS_DEVICE_ONLY_SETTINGS_WITH_CONFIG,
        displayName: _td('Send analytics data'),
        default: false,
    },
    "showCookieBar": {
        supportedLevels: LEVELS_DEVICE_ONLY_SETTINGS_WITH_CONFIG,
        default: true,
    },
    "pseudonymousAnalyticsOptIn": {
        supportedLevels: [SettingLevel.ACCOUNT],
        displayName: _td('Send analytics data'),
        default: null,
    },
    "autocompleteDelay": {
        supportedLevels: LEVELS_DEVICE_ONLY_SETTINGS_WITH_CONFIG,
        default: 200,
    },
    "readMarkerInViewThresholdMs": {
        supportedLevels: LEVELS_DEVICE_ONLY_SETTINGS_WITH_CONFIG,
        default: 3000,
    },
    "readMarkerOutOfViewThresholdMs": {
        supportedLevels: LEVELS_DEVICE_ONLY_SETTINGS_WITH_CONFIG,
        default: 30000,
    },
    "blacklistUnverifiedDevices": {
        // We specifically want to have room-device > device so that users may set a device default
        // with a per-room override.
        supportedLevels: [SettingLevel.ROOM_DEVICE, SettingLevel.DEVICE],
        supportedLevelsAreOrdered: true,
        displayName: {
            "default": _td('Never send encrypted messages to unverified sessions from this session'),
            "room-device": _td('Never send encrypted messages to unverified sessions in this room from this session'),
        },
        default: false,
        controller: new UIFeatureController(UIFeature.AdvancedEncryption),
    },
    "urlPreviewsEnabled": {
        supportedLevels: LEVELS_ROOM_SETTINGS_WITH_ROOM,
        displayName: {
            "default": _td('Enable inline URL previews by default'),
            "room-account": _td("Enable URL previews for this room (only affects you)"),
            "room": _td("Enable URL previews by default for participants in this room"),
        },
        default: true,
        controller: new UIFeatureController(UIFeature.URLPreviews),
    },
    "urlPreviewsEnabled_e2ee": {
        supportedLevels: [SettingLevel.ROOM_DEVICE, SettingLevel.ROOM_ACCOUNT],
        displayName: {
            "room-account": _td("Enable URL previews for this room (only affects you)"),
        },
        default: false,
        controller: new UIFeatureController(UIFeature.URLPreviews),
    },
    "notificationsEnabled": {
        supportedLevels: LEVELS_DEVICE_ONLY_SETTINGS,
        default: false,
        controller: new NotificationsEnabledController(),
    },
    "notificationSound": {
        supportedLevels: LEVELS_ROOM_OR_ACCOUNT,
        default: false,
    },
    "notificationBodyEnabled": {
        supportedLevels: LEVELS_DEVICE_ONLY_SETTINGS,
        default: true,
        controller: new NotificationBodyEnabledController(),
    },
    "audioNotificationsEnabled": {
        supportedLevels: LEVELS_DEVICE_ONLY_SETTINGS,
        default: true,
    },
    "enableWidgetScreenshots": {
        supportedLevels: LEVELS_ACCOUNT_SETTINGS,
        displayName: _td('Enable widget screenshots on supported widgets'),
        default: false,
    },
    "promptBeforeInviteUnknownUsers": {
        supportedLevels: LEVELS_ACCOUNT_SETTINGS,
        displayName: _td('Prompt before sending invites to potentially invalid matrix IDs'),
        default: true,
    },
    "widgetOpenIDPermissions": {
        supportedLevels: LEVELS_DEVICE_ONLY_SETTINGS,
        default: {
            allow: [],
            deny: [],
        },
    },
    // TODO: Remove setting: https://github.com/vector-im/element-web/issues/14373
    "RoomList.orderAlphabetically": {
        supportedLevels: LEVELS_ACCOUNT_SETTINGS,
        displayName: _td("Order rooms by name"),
        default: false,
    },
    // TODO: Remove setting: https://github.com/vector-im/element-web/issues/14373
    "RoomList.orderByImportance": {
        supportedLevels: LEVELS_ACCOUNT_SETTINGS,
        displayName: _td("Show rooms with unread notifications first"),
        default: true,
    },
    "breadcrumbs": {
        supportedLevels: LEVELS_ACCOUNT_SETTINGS,
        displayName: _td("Show shortcuts to recently viewed rooms above the room list"),
        default: true,
        controller: new IncompatibleController("feature_breadcrumbs_v2", true),
    },
    "showHiddenEventsInTimeline": {
        displayName: _td("Show hidden events in timeline"),
        supportedLevels: LEVELS_DEVICE_ONLY_SETTINGS,
        default: false,
    },
    "lowBandwidth": {
        supportedLevels: LEVELS_DEVICE_ONLY_SETTINGS_WITH_CONFIG,
        displayName: _td('Low bandwidth mode (requires compatible homeserver)'),
        default: false,
        controller: new ReloadOnChangeController(),
    },
    "fallbackICEServerAllowed": {
        supportedLevels: LEVELS_DEVICE_ONLY_SETTINGS,
        displayName: _td(
            "Allow fallback call assist server turn.matrix.org when your homeserver " +
            "does not offer one (your IP address would be shared during a call)",
        ),
        // This is a tri-state value, where `null` means "prompt the user".
        default: null,
    },
    "showImages": {
        supportedLevels: LEVELS_ACCOUNT_SETTINGS,
        displayName: _td("Show previews/thumbnails for images"),
        default: true,
    },
    "RightPanel.phasesGlobal": {
        supportedLevels: [SettingLevel.DEVICE],
        default: null,
    },
    "RightPanel.phases": {
        supportedLevels: [SettingLevel.ROOM_DEVICE],
        default: null,
    },
    "enableEventIndexing": {
        supportedLevels: LEVELS_DEVICE_ONLY_SETTINGS,
        displayName: _td("Enable message search in encrypted rooms"),
        default: true,
    },
    "crawlerSleepTime": {
        supportedLevels: LEVELS_DEVICE_ONLY_SETTINGS,
        displayName: _td("How fast should messages be downloaded."),
        default: 3000,
    },
    "showCallButtonsInComposer": {
        // Dev note: This is no longer "in composer" but is instead "in room header".
        // TODO: Rename with settings v3
        supportedLevels: LEVELS_DEVICE_ONLY_SETTINGS_WITH_CONFIG,
        default: true,
        controller: new UIFeatureController(UIFeature.Voip),
    },
    "e2ee.manuallyVerifyAllSessions": {
        supportedLevels: LEVELS_DEVICE_ONLY_SETTINGS,
        displayName: _td("Manually verify all remote sessions"),
        default: false,
        controller: new OrderedMultiController([
            // Apply the feature controller first to ensure that the setting doesn't
            // show up and can't be toggled. PushToMatrixClientController doesn't
            // do any overrides anyways.
            new UIFeatureController(UIFeature.AdvancedEncryption),
            new PushToMatrixClientController(
                MatrixClient.prototype.setCryptoTrustCrossSignedDevices, true,
            ),
        ]),
    },
    "ircDisplayNameWidth": {
        // We specifically want to have room-device > device so that users may set a device default
        // with a per-room override.
        supportedLevels: [SettingLevel.ROOM_DEVICE, SettingLevel.DEVICE],
        supportedLevelsAreOrdered: true,
        displayName: _td("IRC display name width"),
        default: 80,
    },
    "layout": {
        supportedLevels: LEVELS_ACCOUNT_SETTINGS,
        default: Layout.Group,
    },
    "Images.size": {
        supportedLevels: LEVELS_ACCOUNT_SETTINGS,
        default: ImageSize.Normal,
    },
    "showChatEffects": {
        supportedLevels: LEVELS_ROOM_SETTINGS_WITH_ROOM,
        displayName: _td("Show chat effects (animations when receiving e.g. confetti)"),
        default: true,
        controller: new ReducedMotionController(),
    },
    "Performance.addSendMessageTimingMetadata": {
        supportedLevels: [SettingLevel.CONFIG],
        default: false,
    },
    "Widgets.pinned": { // deprecated
        supportedLevels: LEVELS_ROOM_OR_ACCOUNT,
        default: {},
    },
    "Widgets.layout": {
        supportedLevels: LEVELS_ROOM_OR_ACCOUNT,
        default: {},
    },
    "Spaces.allRoomsInHome": {
        displayName: _td("Show all rooms in Home"),
        description: _td("All rooms you're in will appear in Home."),
        supportedLevels: LEVELS_ACCOUNT_SETTINGS,
        default: false,
    },
    "Spaces.enabledMetaSpaces": {
        supportedLevels: LEVELS_ACCOUNT_SETTINGS,
        default: {
            [MetaSpace.Home]: true,
        },
    },
    "Spaces.showPeopleInSpace": {
        supportedLevels: [SettingLevel.ROOM_ACCOUNT],
        default: true,
<<<<<<< HEAD
        controller: new IncompatibleController("showCommunitiesInsteadOfSpaces", null),
    },
    "Spaces.includeSubSpaceRoomsInRoomList": {
        displayName: _td("Display all people and rooms from nested spaces in the room list for a space"),
        supportedLevels: LEVELS_ROOM_SETTINGS,
        default: true,
    },
    "showCommunitiesInsteadOfSpaces": {
        displayName: _td("Display Communities instead of Spaces"),
        description: _td("Temporarily show communities instead of Spaces for this session. " +
            "Support for this will be removed in the near future. This will reload Element."),
        supportedLevels: LEVELS_DEVICE_ONLY_SETTINGS_WITH_CONFIG,
        default: false,
        controller: new ReloadOnChangeController(),
=======
>>>>>>> 23cc1aff
    },
    "developerMode": {
        displayName: _td("Developer mode"),
        supportedLevels: LEVELS_ACCOUNT_SETTINGS,
        default: false,
    },
    "automaticErrorReporting": {
        displayName: _td("Automatically send debug logs on any error"),
        supportedLevels: LEVELS_ACCOUNT_SETTINGS,
        default: false,
        controller: new ReloadOnChangeController(),
    },
    "automaticDecryptionErrorReporting": {
        displayName: _td("Automatically send debug logs on decryption errors"),
        supportedLevels: LEVELS_DEVICE_ONLY_SETTINGS,
        default: false,
        controller: new ReloadOnChangeController(),
    },
    "automaticKeyBackNotEnabledReporting": {
        displayName: _td("Automatically send debug logs when key backup is not functioning"),
        supportedLevels: LEVELS_DEVICE_ONLY_SETTINGS_WITH_CONFIG,
        default: false,
    },
    "debug_scroll_panel": {
        supportedLevels: LEVELS_DEVICE_ONLY_SETTINGS,
        default: false,
    },
    "debug_timeline_panel": {
        supportedLevels: LEVELS_DEVICE_ONLY_SETTINGS,
        default: false,
    },
    "debug_registration": {
        supportedLevels: LEVELS_DEVICE_ONLY_SETTINGS,
        default: false,
    },
    "audioInputMuted": {
        supportedLevels: LEVELS_DEVICE_ONLY_SETTINGS,
        default: false,
    },
    "videoInputMuted": {
        supportedLevels: LEVELS_DEVICE_ONLY_SETTINGS,
        default: false,
    },
    "videoChannelRoomId": {
        supportedLevels: LEVELS_DEVICE_ONLY_SETTINGS,
        default: null,
    },
    [UIFeature.RoomHistorySettings]: {
        supportedLevels: LEVELS_UI_FEATURE,
        default: true,
    },
    [UIFeature.AdvancedEncryption]: {
        supportedLevels: LEVELS_UI_FEATURE,
        default: true,
    },
    [UIFeature.URLPreviews]: {
        supportedLevels: LEVELS_UI_FEATURE,
        default: true,
    },
    [UIFeature.Widgets]: {
        supportedLevels: LEVELS_UI_FEATURE,
        default: true,
    },
    [UIFeature.Voip]: {
        supportedLevels: LEVELS_UI_FEATURE,
        default: true,
    },
    [UIFeature.Feedback]: {
        supportedLevels: LEVELS_UI_FEATURE,
        default: true,
    },
    [UIFeature.Registration]: {
        supportedLevels: LEVELS_UI_FEATURE,
        default: true,
    },
    [UIFeature.PasswordReset]: {
        supportedLevels: LEVELS_UI_FEATURE,
        default: true,
    },
    [UIFeature.Deactivate]: {
        supportedLevels: LEVELS_UI_FEATURE,
        default: true,
    },
    [UIFeature.ShareQRCode]: {
        supportedLevels: LEVELS_UI_FEATURE,
        default: true,
    },
    [UIFeature.ShareSocial]: {
        supportedLevels: LEVELS_UI_FEATURE,
        default: true,
    },
    [UIFeature.IdentityServer]: {
        supportedLevels: LEVELS_UI_FEATURE,
        default: true,
        // Identity server (discovery) settings make no sense if 3PIDs in general are hidden
        controller: new UIFeatureController(UIFeature.ThirdPartyID),
    },
    [UIFeature.ThirdPartyID]: {
        supportedLevels: LEVELS_UI_FEATURE,
        default: true,
    },
    [UIFeature.AdvancedSettings]: {
        supportedLevels: LEVELS_UI_FEATURE,
        default: true,
    },
    [UIFeature.TimelineEnableRelativeDates]: {
        supportedLevels: LEVELS_UI_FEATURE,
        default: true,
    },
};<|MERGE_RESOLUTION|>--- conflicted
+++ resolved
@@ -899,24 +899,12 @@
     "Spaces.showPeopleInSpace": {
         supportedLevels: [SettingLevel.ROOM_ACCOUNT],
         default: true,
-<<<<<<< HEAD
-        controller: new IncompatibleController("showCommunitiesInsteadOfSpaces", null),
     },
     "Spaces.includeSubSpaceRoomsInRoomList": {
         displayName: _td("Display all people and rooms from nested spaces in the room list for a space"),
         supportedLevels: LEVELS_ROOM_SETTINGS,
         default: true,
     },
-    "showCommunitiesInsteadOfSpaces": {
-        displayName: _td("Display Communities instead of Spaces"),
-        description: _td("Temporarily show communities instead of Spaces for this session. " +
-            "Support for this will be removed in the near future. This will reload Element."),
-        supportedLevels: LEVELS_DEVICE_ONLY_SETTINGS_WITH_CONFIG,
-        default: false,
-        controller: new ReloadOnChangeController(),
-=======
->>>>>>> 23cc1aff
-    },
     "developerMode": {
         displayName: _td("Developer mode"),
         supportedLevels: LEVELS_ACCOUNT_SETTINGS,
