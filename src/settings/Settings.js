--- conflicted
+++ resolved
@@ -284,15 +284,14 @@
         supportedLevels: ['room-device'],
         default: false,
     },
-<<<<<<< HEAD
+    "RoomSubList.showEmpty": {
+        supportedLevels: LEVELS_ACCOUNT_SETTINGS,
+        displayName: _td('Show empty room list headings'),
+        default: true,
+    },
     "autocompleteCommandsShowForArgs": {
         supportedLevels: LEVELS_ACCOUNT_SETTINGS,
         displayName: _td('Show command autocomplete whilst entering arguments'),
-=======
-    "RoomSubList.showEmpty": {
-        supportedLevels: LEVELS_ACCOUNT_SETTINGS,
-        displayName: _td('Show empty room list headings'),
->>>>>>> b482a4cd
         default: true,
     },
 };