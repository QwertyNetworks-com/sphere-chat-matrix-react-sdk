/*
Copyright 2017 Travis Ralston
Copyright 2018, 2019 New Vector Ltd.
Copyright 2019, 2020 The Matrix.org Foundation C.I.C.

Licensed under the Apache License, Version 2.0 (the "License");
you may not use this file except in compliance with the License.
You may obtain a copy of the License at

    http://www.apache.org/licenses/LICENSE-2.0

Unless required by applicable law or agreed to in writing, software
distributed under the License is distributed on an "AS IS" BASIS,
WITHOUT WARRANTIES OR CONDITIONS OF ANY KIND, either express or implied.
See the License for the specific language governing permissions and
limitations under the License.
*/

import {MatrixClient} from 'matrix-js-sdk';

import {_td} from '../languageHandler';
import {
    AudioNotificationsEnabledController,
    NotificationBodyEnabledController,
    NotificationsEnabledController,
} from "./controllers/NotificationControllers";
import CustomStatusController from "./controllers/CustomStatusController";
import ThemeController from './controllers/ThemeController';
import PushToMatrixClientController from './controllers/PushToMatrixClientController';
import ReloadOnChangeController from "./controllers/ReloadOnChangeController";
import {RIGHT_PANEL_PHASES} from "../stores/RightPanelStorePhases";
import FontSizeController from './controllers/FontSizeController';

// These are just a bunch of helper arrays to avoid copy/pasting a bunch of times
const LEVELS_ROOM_SETTINGS = ['device', 'room-device', 'room-account', 'account', 'config'];
const LEVELS_ROOM_OR_ACCOUNT = ['room-account', 'account'];
const LEVELS_ROOM_SETTINGS_WITH_ROOM = ['device', 'room-device', 'room-account', 'account', 'config', 'room'];
const LEVELS_ACCOUNT_SETTINGS = ['device', 'account', 'config'];
const LEVELS_FEATURE = ['device', 'config'];
const LEVELS_DEVICE_ONLY_SETTINGS = ['device'];
const LEVELS_DEVICE_ONLY_SETTINGS_WITH_CONFIG = ['device', 'config'];

export const SETTINGS = {
    // EXAMPLE SETTING:
    // "my-setting": {
    //     // Must be set to true for features. Default is 'false'.
    //     isFeature: false,
    //
    //     // Display names are strongly recommended for clarity.
    //     displayName: _td("Cool Name"),
    //
    //     // Display name can also be an object for different levels.
    //     //displayName: {
    //     //    "device": _td("Name for when the setting is used at 'device'"),
    //     //    "room": _td("Name for when the setting is used at 'room'"),
    //     //    "default": _td("The name for all other levels"),
    //     //}
    //
    //     // The supported levels are required. Preferably, use the preset arrays
    //     // at the top of this file to define this rather than a custom array.
    //     supportedLevels: [
    //         // The order does not matter.
    //
    //         "device",        // Affects the current device only
    //         "room-device",   // Affects the current room on the current device
    //         "room-account",  // Affects the current room for the current account
    //         "account",       // Affects the current account
    //         "room",          // Affects the current room (controlled by room admins)
    //         "config",        // Affects the current application
    //
    //         // "default" is always supported and does not get listed here.
    //     ],
    //
    //     // Required. Can be any data type. The value specified here should match
    //     // the data being stored (ie: if a boolean is used, the setting should
    //     // represent a boolean).
    //     default: {
    //         your: "value",
    //     },
    //
    //     // Optional settings controller. See SettingsController for more information.
    //     controller: new MySettingController(),
    //
    //     // Optional flag to make supportedLevels be respected as the order to handle
    //     // settings. The first element is treated as "most preferred". The "default"
    //     // level is always appended to the end.
    //     supportedLevelsAreOrdered: false,
    //
    //     // Optional value to invert a boolean setting's value. The string given will
    //     // be read as the setting's ID instead of the one provided as the key for the
    //     // setting definition. By setting this, the returned value will automatically
    //     // be inverted, except for when the default value is returned. Inversion will
    //     // occur after the controller is asked for an override. This should be used by
    //     // historical settings which we don't want existing user's values be wiped. Do
    //     // not use this for new settings.
    //     invertedSettingName: "my-negative-setting",
    // },
    "feature_font_scaling": {
        isFeature: true,
        displayName: _td("Font scaling"),
        supportedLevels: LEVELS_FEATURE,
        default: false,
    },
    "feature_pinning": {
        isFeature: true,
        displayName: _td("Message Pinning"),
        supportedLevels: LEVELS_FEATURE,
        default: false,
    },
    "feature_custom_status": {
        isFeature: true,
        displayName: _td("Custom user status messages"),
        supportedLevels: LEVELS_FEATURE,
        default: false,
        controller: new CustomStatusController(),
    },
    "feature_custom_tags": {
        isFeature: true,
        displayName: _td("Group & filter rooms by custom tags (refresh to apply changes)"),
        supportedLevels: LEVELS_FEATURE,
        default: false,
    },
    "feature_state_counters": {
        isFeature: true,
        displayName: _td("Render simple counters in room header"),
        supportedLevels: LEVELS_FEATURE,
        default: false,
    },
    "feature_many_integration_managers": {
        isFeature: true,
        displayName: _td("Multiple integration managers"),
        supportedLevels: LEVELS_FEATURE,
        default: false,
    },
    "feature_mjolnir": {
        isFeature: true,
        displayName: _td("Try out new ways to ignore people (experimental)"),
        supportedLevels: LEVELS_FEATURE,
        default: false,
    },
    "feature_custom_themes": {
        isFeature: true,
        displayName: _td("Support adding custom themes"),
        supportedLevels: LEVELS_FEATURE,
        default: false,
    },
    "mjolnirRooms": {
        supportedLevels: ['account'],
        default: [],
    },
    "mjolnirPersonalRoom": {
        supportedLevels: ['account'],
        default: null,
    },
    "feature_cross_signing": {
        // XXX: We shouldn't be using the feature prefix for non-feature settings. There is an exception
        // for this case though as we're converting a feature to a setting for a temporary safety net.
        displayName: _td("Enable cross-signing to verify per-user instead of per-session"),
        supportedLevels: ['device', 'config'], // we shouldn't use LEVELS_FEATURE for non-features, so copy it here.
        default: true,
    },
    "feature_bridge_state": {
        isFeature: true,
        supportedLevels: LEVELS_FEATURE,
        displayName: _td("Show info about bridges in room settings"),
        default: false,
    },
<<<<<<< HEAD
    "feature_invite_only_padlocks": {
        isFeature: true,
        supportedLevels: LEVELS_FEATURE,
        displayName: _td("Show padlocks on invite only rooms"),
        default: true,
    },
    "font_size": {
        displayName: _td("Font size"),
        supportedLevels: LEVELS_ACCOUNT_SETTINGS,
        default: 16,
        controller: new FontSizeController(),
    },
    "font_size_min": {
        displayName: _td("Min font size"),
        supportedLevels: LEVELS_ACCOUNT_SETTINGS,
        default: 14,
    },
    "font_size_max": {
        displayName: _td("Max font size"),
        supportedLevels: LEVELS_ACCOUNT_SETTINGS,
        default: 24,
    },
    "useCustomFontSize": {
        displayName: _td("Custom font size"),
        supportedLevels: LEVELS_ACCOUNT_SETTINGS,
        default: false,
    },
=======
>>>>>>> cf05beb4
    "MessageComposerInput.suggestEmoji": {
        supportedLevels: LEVELS_ACCOUNT_SETTINGS,
        displayName: _td('Enable Emoji suggestions while typing'),
        default: true,
        invertedSettingName: 'MessageComposerInput.dontSuggestEmoji',
    },
    "useCompactLayout": {
        supportedLevels: LEVELS_ACCOUNT_SETTINGS,
        displayName: _td('Use compact timeline layout'),
        default: false,
    },
    "showRedactions": {
        supportedLevels: LEVELS_ROOM_SETTINGS_WITH_ROOM,
        displayName: _td('Show a placeholder for removed messages'),
        default: true,
        invertedSettingName: 'hideRedactions',
    },
    "showJoinLeaves": {
        supportedLevels: LEVELS_ROOM_SETTINGS_WITH_ROOM,
        displayName: _td('Show join/leave messages (invites/kicks/bans unaffected)'),
        default: true,
        invertedSettingName: 'hideJoinLeaves',
    },
    "showAvatarChanges": {
        supportedLevels: LEVELS_ROOM_SETTINGS_WITH_ROOM,
        displayName: _td('Show avatar changes'),
        default: true,
        invertedSettingName: 'hideAvatarChanges',
    },
    "showDisplaynameChanges": {
        supportedLevels: LEVELS_ROOM_SETTINGS_WITH_ROOM,
        displayName: _td('Show display name changes'),
        default: true,
        invertedSettingName: 'hideDisplaynameChanges',
    },
    "showReadReceipts": {
        supportedLevels: LEVELS_ROOM_SETTINGS,
        displayName: _td('Show read receipts sent by other users'),
        default: true,
        invertedSettingName: 'hideReadReceipts',
    },
    "showTwelveHourTimestamps": {
        supportedLevels: LEVELS_ACCOUNT_SETTINGS,
        displayName: _td('Show timestamps in 12 hour format (e.g. 2:30pm)'),
        default: false,
    },
    "alwaysShowTimestamps": {
        supportedLevels: LEVELS_ACCOUNT_SETTINGS,
        displayName: _td('Always show message timestamps'),
        default: false,
    },
    "autoplayGifsAndVideos": {
        supportedLevels: LEVELS_ACCOUNT_SETTINGS,
        displayName: _td('Autoplay GIFs and videos'),
        default: false,
    },
    "alwaysShowEncryptionIcons": {
        supportedLevels: LEVELS_ACCOUNT_SETTINGS,
        displayName: _td('Always show encryption icons'),
        default: true,
    },
    "showRoomRecoveryReminder": {
        supportedLevels: LEVELS_ACCOUNT_SETTINGS,
        displayName: _td('Show a reminder to enable Secure Message Recovery in encrypted rooms'),
        default: true,
    },
    "enableSyntaxHighlightLanguageDetection": {
        supportedLevels: LEVELS_ACCOUNT_SETTINGS,
        displayName: _td('Enable automatic language detection for syntax highlighting'),
        default: false,
    },
    "Pill.shouldShowPillAvatar": {
        supportedLevels: LEVELS_ACCOUNT_SETTINGS,
        displayName: _td('Show avatars in user and room mentions'),
        default: true,
        invertedSettingName: 'Pill.shouldHidePillAvatar',
    },
    "TextualBody.enableBigEmoji": {
        supportedLevels: LEVELS_ACCOUNT_SETTINGS,
        displayName: _td('Enable big emoji in chat'),
        default: true,
        invertedSettingName: 'TextualBody.disableBigEmoji',
    },
    "MessageComposerInput.isRichTextEnabled": {
        supportedLevels: LEVELS_ACCOUNT_SETTINGS,
        default: false,
    },
    "MessageComposer.showFormatting": {
        supportedLevels: LEVELS_ACCOUNT_SETTINGS,
        default: false,
    },
    "sendTypingNotifications": {
        supportedLevels: LEVELS_ACCOUNT_SETTINGS,
        displayName: _td("Send typing notifications"),
        default: true,
        invertedSettingName: 'dontSendTypingNotifications',
    },
    "showTypingNotifications": {
        supportedLevels: LEVELS_ACCOUNT_SETTINGS,
        displayName: _td("Show typing notifications"),
        default: true,
    },
    "MessageComposerInput.autoReplaceEmoji": {
        supportedLevels: LEVELS_ACCOUNT_SETTINGS,
        displayName: _td('Automatically replace plain text Emoji'),
        default: false,
    },
    "VideoView.flipVideoHorizontally": {
        supportedLevels: LEVELS_ACCOUNT_SETTINGS,
        displayName: _td('Mirror local video feed'),
        default: false,
    },
    "TagPanel.enableTagPanel": {
        supportedLevels: LEVELS_ACCOUNT_SETTINGS,
        displayName: _td('Enable Community Filter Panel'),
        default: true,
        invertedSettingName: 'TagPanel.disableTagPanel',
    },
    "theme": {
        supportedLevels: LEVELS_ACCOUNT_SETTINGS,
        default: "light",
        controller: new ThemeController(),
    },
    "custom_themes": {
        supportedLevels: LEVELS_ACCOUNT_SETTINGS,
        default: [],
    },
    "use_system_theme": {
        supportedLevels: LEVELS_DEVICE_ONLY_SETTINGS,
        default: true,
        displayName: _td("Match system theme"),
    },
    "webRtcAllowPeerToPeer": {
        supportedLevels: LEVELS_DEVICE_ONLY_SETTINGS_WITH_CONFIG,
        displayName: _td('Allow Peer-to-Peer for 1:1 calls'),
        default: true,
        invertedSettingName: 'webRtcForceTURN',
    },
    "webrtc_audiooutput": {
        supportedLevels: LEVELS_DEVICE_ONLY_SETTINGS,
        default: null,
    },
    "webrtc_audioinput": {
        supportedLevels: LEVELS_DEVICE_ONLY_SETTINGS,
        default: null,
    },
    "webrtc_videoinput": {
        supportedLevels: LEVELS_DEVICE_ONLY_SETTINGS,
        default: null,
    },
    "language": {
        supportedLevels: LEVELS_DEVICE_ONLY_SETTINGS_WITH_CONFIG,
        default: "en",
    },
    "breadcrumb_rooms": {
        supportedLevels: ['account'],
        default: [],
    },
    "room_directory_servers": {
        supportedLevels: ['account'],
        default: [],
    },
    "integrationProvisioning": {
        supportedLevels: ['account'],
        default: true,
    },
    "allowedWidgets": {
        supportedLevels: ['room-account'],
        default: {}, // none allowed
    },
    "analyticsOptIn": {
        supportedLevels: LEVELS_DEVICE_ONLY_SETTINGS_WITH_CONFIG,
        displayName: _td('Send analytics data'),
        default: false,
    },
    "showCookieBar": {
        supportedLevels: LEVELS_DEVICE_ONLY_SETTINGS_WITH_CONFIG,
        default: true,
    },
    "autocompleteDelay": {
        supportedLevels: LEVELS_DEVICE_ONLY_SETTINGS_WITH_CONFIG,
        default: 200,
    },
    "readMarkerInViewThresholdMs": {
        supportedLevels: LEVELS_DEVICE_ONLY_SETTINGS_WITH_CONFIG,
        default: 3000,
    },
    "readMarkerOutOfViewThresholdMs": {
        supportedLevels: LEVELS_DEVICE_ONLY_SETTINGS_WITH_CONFIG,
        default: 30000,
    },
    "blacklistUnverifiedDevices": {
        // We specifically want to have room-device > device so that users may set a device default
        // with a per-room override.
        supportedLevels: ['room-device', 'device'],
        supportedLevelsAreOrdered: true,
        displayName: {
            "default": _td('Never send encrypted messages to unverified sessions from this session'),
            "room-device": _td('Never send encrypted messages to unverified sessions in this room from this session'),
        },
        default: false,
    },
    "urlPreviewsEnabled": {
        supportedLevels: LEVELS_ROOM_SETTINGS_WITH_ROOM,
        displayName: {
            "default": _td('Enable inline URL previews by default'),
            "room-account": _td("Enable URL previews for this room (only affects you)"),
            "room": _td("Enable URL previews by default for participants in this room"),
        },
        default: true,
    },
    "urlPreviewsEnabled_e2ee": {
        supportedLevels: ['room-device', 'room-account'],
        displayName: {
            "room-account": _td("Enable URL previews for this room (only affects you)"),
        },
        default: false,
    },
    "roomColor": {
        supportedLevels: LEVELS_ROOM_SETTINGS_WITH_ROOM,
        displayName: _td("Room Colour"),
        default: {
            primary_color: null, // Hex string, eg: #000000
            secondary_color: null, // Hex string, eg: #000000
        },
    },
    "notificationsEnabled": {
        supportedLevels: LEVELS_DEVICE_ONLY_SETTINGS,
        default: false,
        controller: new NotificationsEnabledController(),
    },
    "notificationSound": {
        supportedLevels: LEVELS_ROOM_OR_ACCOUNT,
        default: false,
    },
    "notificationBodyEnabled": {
        supportedLevels: LEVELS_DEVICE_ONLY_SETTINGS,
        default: true,
        controller: new NotificationBodyEnabledController(),
    },
    "audioNotificationsEnabled": {
        supportedLevels: LEVELS_DEVICE_ONLY_SETTINGS,
        default: true,
        controller: new AudioNotificationsEnabledController(),
    },
    "enableWidgetScreenshots": {
        supportedLevels: LEVELS_ACCOUNT_SETTINGS,
        displayName: _td('Enable widget screenshots on supported widgets'),
        default: false,
    },
    "PinnedEvents.isOpen": {
        supportedLevels: ['room-device'],
        default: false,
    },
    "promptBeforeInviteUnknownUsers": {
        supportedLevels: LEVELS_ACCOUNT_SETTINGS,
        displayName: _td('Prompt before sending invites to potentially invalid matrix IDs'),
        default: true,
    },
    "showDeveloperTools": {
        supportedLevels: LEVELS_ACCOUNT_SETTINGS,
        displayName: _td('Show developer tools'),
        default: false,
    },
    "widgetOpenIDPermissions": {
        supportedLevels: LEVELS_DEVICE_ONLY_SETTINGS,
        default: {
            allow: [],
            deny: [],
        },
    },
    "RoomList.orderAlphabetically": {
        supportedLevels: LEVELS_ACCOUNT_SETTINGS,
        displayName: _td("Order rooms by name"),
        default: false,
    },
    "RoomList.orderByImportance": {
        supportedLevels: LEVELS_ACCOUNT_SETTINGS,
        displayName: _td("Show rooms with unread notifications first"),
        default: true,
    },
    "breadcrumbs": {
        supportedLevels: LEVELS_ACCOUNT_SETTINGS,
        displayName: _td("Show shortcuts to recently viewed rooms above the room list"),
        default: true,
    },
    "showHiddenEventsInTimeline": {
        displayName: _td("Show hidden events in timeline"),
        supportedLevels: LEVELS_DEVICE_ONLY_SETTINGS,
        default: false,
    },
    "lowBandwidth": {
        supportedLevels: LEVELS_DEVICE_ONLY_SETTINGS_WITH_CONFIG,
        displayName: _td('Low bandwidth mode'),
        default: false,
        controller: new ReloadOnChangeController(),
    },
    "fallbackICEServerAllowed": {
        supportedLevels: LEVELS_DEVICE_ONLY_SETTINGS,
        displayName: _td(
            "Allow fallback call assist server turn.matrix.org when your homeserver " +
            "does not offer one (your IP address would be shared during a call)",
        ),
        // This is a tri-state value, where `null` means "prompt the user".
        default: null,
    },
    "sendReadReceipts": {
        supportedLevels: LEVELS_ROOM_SETTINGS,
        displayName: _td(
            "Send read receipts for messages (requires compatible homeserver to disable)",
        ),
        default: true,
    },
    "showImages": {
        supportedLevels: LEVELS_ACCOUNT_SETTINGS,
        displayName: _td("Show previews/thumbnails for images"),
        default: true,
    },
    "showRightPanelInRoom": {
        supportedLevels: LEVELS_DEVICE_ONLY_SETTINGS,
        default: false,
    },
    "showRightPanelInGroup": {
        supportedLevels: LEVELS_DEVICE_ONLY_SETTINGS,
        default: false,
    },
    "lastRightPanelPhaseForRoom": {
        supportedLevels: LEVELS_DEVICE_ONLY_SETTINGS,
        default: RIGHT_PANEL_PHASES.RoomMemberInfo,
    },
    "lastRightPanelPhaseForGroup": {
        supportedLevels: LEVELS_DEVICE_ONLY_SETTINGS,
        default: RIGHT_PANEL_PHASES.GroupMemberList,
    },
    "enableEventIndexing": {
        supportedLevels: LEVELS_DEVICE_ONLY_SETTINGS,
        displayName: _td("Enable message search in encrypted rooms"),
        default: true,
    },
    "keepSecretStoragePassphraseForSession": {
         supportedLevels: ['device', 'config'],
         displayName: _td("Keep recovery passphrase in memory for this session"),
         default: false,
    },
    "crawlerSleepTime": {
        supportedLevels: LEVELS_DEVICE_ONLY_SETTINGS,
        displayName: _td("How fast should messages be downloaded."),
        default: 3000,
    },
    "showCallButtonsInComposer": {
        supportedLevels: LEVELS_DEVICE_ONLY_SETTINGS_WITH_CONFIG,
        default: true,
    },
    "e2ee.manuallyVerifyAllSessions": {
        supportedLevels: LEVELS_DEVICE_ONLY_SETTINGS,
        displayName: _td("Manually verify all remote sessions"),
        default: false,
        controller: new PushToMatrixClientController(
            MatrixClient.prototype.setCryptoTrustCrossSignedDevices, true,
        ),
    },
};<|MERGE_RESOLUTION|>--- conflicted
+++ resolved
@@ -165,13 +165,6 @@
         displayName: _td("Show info about bridges in room settings"),
         default: false,
     },
-<<<<<<< HEAD
-    "feature_invite_only_padlocks": {
-        isFeature: true,
-        supportedLevels: LEVELS_FEATURE,
-        displayName: _td("Show padlocks on invite only rooms"),
-        default: true,
-    },
     "font_size": {
         displayName: _td("Font size"),
         supportedLevels: LEVELS_ACCOUNT_SETTINGS,
@@ -193,8 +186,6 @@
         supportedLevels: LEVELS_ACCOUNT_SETTINGS,
         default: false,
     },
-=======
->>>>>>> cf05beb4
     "MessageComposerInput.suggestEmoji": {
         supportedLevels: LEVELS_ACCOUNT_SETTINGS,
         displayName: _td('Enable Emoji suggestions while typing'),
