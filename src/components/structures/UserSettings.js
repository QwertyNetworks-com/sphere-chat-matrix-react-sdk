--- conflicted
+++ resolved
@@ -792,13 +792,8 @@
                    checked={this._syncedSettings[setting.id] === setting.value}
                    onChange={onChange}
             />
-<<<<<<< HEAD
-            <label htmlFor={ setting.id + "_" + setting.value }>
+            <label htmlFor={setting.id + "_" + setting.value}>
                 { _t(setting.label) }
-=======
-            <label htmlFor={setting.id + "_" + setting.value}>
-                { setting.label }
->>>>>>> 8d189cc3
             </label>
         </div>;
     },
