--- conflicted
+++ resolved
@@ -742,11 +742,8 @@
                     layout={this.props.layout}
                     enableFlair={this.props.enableFlair}
                     showReadReceipts={this.props.showReadReceipts}
-<<<<<<< HEAD
                     callEventGrouper={callEventGrouper}
-=======
                     hideSender={this.props.room.getMembers().length <= 2 && this.props.layout === Layout.Bubble}
->>>>>>> 770de8f6
                 />
             </TileErrorBoundary>,
         );
