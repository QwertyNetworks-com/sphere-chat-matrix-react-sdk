/*
Copyright 2019, 2020 The Matrix.org Foundation C.I.C.

Licensed under the Apache License, Version 2.0 (the "License");
you may not use this file except in compliance with the License.
You may obtain a copy of the License at

    http://www.apache.org/licenses/LICENSE-2.0

Unless required by applicable law or agreed to in writing, software
distributed under the License is distributed on an "AS IS" BASIS,
WITHOUT WARRANTIES OR CONDITIONS OF ANY KIND, either express or implied.
See the License for the specific language governing permissions and
limitations under the License.
*/

import React, {createRef} from 'react';
import {_t, _td} from "../../../languageHandler";
import * as sdk from "../../../index";
import {MatrixClientPeg} from "../../../MatrixClientPeg";
import {makeRoomPermalink, makeUserPermalink} from "../../../utils/permalinks/Permalinks";
import DMRoomMap from "../../../utils/DMRoomMap";
import {RoomMember} from "matrix-js-sdk/src/models/room-member";
import SdkConfig from "../../../SdkConfig";
import * as Email from "../../../email";
import {getDefaultIdentityServerUrl, useDefaultIdentityServer} from "../../../utils/IdentityServerUtils";
import {abbreviateUrl} from "../../../utils/UrlUtils";
import dis from "../../../dispatcher/dispatcher";
import IdentityAuthClient from "../../../IdentityAuthClient";
import Modal from "../../../Modal";
import {humanizeTime} from "../../../utils/humanize";
import createRoom, {
    canEncryptToAllUsers, ensureDMExists, findDMForUser, privateShouldBeEncrypted,
    IInvite3PID,
} from "../../../createRoom";
import {inviteMultipleToRoom, showCommunityInviteDialog} from "../../../RoomInvite";
import {Key} from "../../../Keyboard";
import {Action} from "../../../dispatcher/actions";
import {DefaultTagID} from "../../../stores/room-list/models";
import RoomListStore from "../../../stores/room-list/RoomListStore";
import {CommunityPrototypeStore} from "../../../stores/CommunityPrototypeStore";
import SettingsStore from "../../../settings/SettingsStore";
import {UIFeature} from "../../../settings/UIFeature";
import CountlyAnalytics from "../../../CountlyAnalytics";
import {Room} from "matrix-js-sdk/src/models/room";
import { MatrixCall } from 'matrix-js-sdk/src/webrtc/call';
import {replaceableComponent} from "../../../utils/replaceableComponent";
import {mediaFromMxc} from "../../../customisations/Media";
import {getAddressType} from "../../../UserAddress";
<<<<<<< HEAD
import AccessibleTooltipButton from "../elements/AccessibleTooltipButton";
import {copyPlaintext, selectText} from "../../../utils/strings";
import * as ContextMenu from "../../structures/ContextMenu";
import {toRightOf} from "../../structures/ContextMenu";
import GenericTextContextMenu from "../context_menus/GenericTextContextMenu";
=======
import BaseAvatar from '../avatars/BaseAvatar';
import AccessibleButton from '../elements/AccessibleButton';
>>>>>>> 4a0d43d7

// we have a number of types defined from the Matrix spec which can't reasonably be altered here.
/* eslint-disable camelcase */

interface IRecentUser {
    userId: string,
    user: RoomMember,
    lastActive: number,
}

export const KIND_DM = "dm";
export const KIND_INVITE = "invite";
export const KIND_CALL_TRANSFER = "call_transfer";

const INITIAL_ROOMS_SHOWN = 3; // Number of rooms to show at first
const INCREMENT_ROOMS_SHOWN = 5; // Number of rooms to add when 'show more' is clicked

// This is the interface that is expected by various components in this file. It is a bit
// awkward because it also matches the RoomMember class from the js-sdk with some extra support
// for 3PIDs/email addresses.
abstract class Member {
    /**
     * The display name of this Member. For users this should be their profile's display
     * name or user ID if none set. For 3PIDs this should be the 3PID address (email).
     */
    public abstract get name(): string;

    /**
     * The ID of this Member. For users this should be their user ID. For 3PIDs this should
     * be the 3PID address (email).
     */
    public abstract get userId(): string;

    /**
     * Gets the MXC URL of this Member's avatar. For users this should be their profile's
     * avatar MXC URL or null if none set. For 3PIDs this should always be null.
     */
    public abstract getMxcAvatarUrl(): string;
}

class DirectoryMember extends Member {
    private readonly _userId: string;
    private readonly displayName: string;
    private readonly avatarUrl: string;

    constructor(userDirResult: {user_id: string, display_name: string, avatar_url: string}) {
        super();
        this._userId = userDirResult.user_id;
        this.displayName = userDirResult.display_name;
        this.avatarUrl = userDirResult.avatar_url;
    }

    // These next class members are for the Member interface
    get name(): string {
        return this.displayName || this._userId;
    }

    get userId(): string {
        return this._userId;
    }

    getMxcAvatarUrl(): string {
        return this.avatarUrl;
    }
}

class ThreepidMember extends Member {
    private readonly id: string;

    constructor(id: string) {
        super();
        this.id = id;
    }

    // This is a getter that would be falsey on all other implementations. Until we have
    // better type support in the react-sdk we can use this trick to determine the kind
    // of 3PID we're dealing with, if any.
    get isEmail(): boolean {
        return this.id.includes('@');
    }

    // These next class members are for the Member interface
    get name(): string {
        return this.id;
    }

    get userId(): string {
        return this.id;
    }

    getMxcAvatarUrl(): string {
        return null;
    }
}

interface IDMUserTileProps {
    member: RoomMember;
    onRemove(member: RoomMember): void;
}

class DMUserTile extends React.PureComponent<IDMUserTileProps> {
    private onRemove = (e) => {
        // Stop the browser from highlighting text
        e.preventDefault();
        e.stopPropagation();

        this.props.onRemove(this.props.member);
    };

    render() {
        const avatarSize = 20;
        const avatar = this.props.member.isEmail
            ? <img
                className='mx_InviteDialog_userTile_avatar mx_InviteDialog_userTile_threepidAvatar'
                src={require("../../../../res/img/icon-email-pill-avatar.svg")}
                width={avatarSize} height={avatarSize} />
            : <BaseAvatar
                className='mx_InviteDialog_userTile_avatar'
                url={this.props.member.getMxcAvatarUrl()
                    ? mediaFromMxc(this.props.member.getMxcAvatarUrl()).getSquareThumbnailHttp(avatarSize)
                    : null}
                name={this.props.member.name}
                idName={this.props.member.userId}
                width={avatarSize}
                height={avatarSize} />;

        let closeButton;
        if (this.props.onRemove) {
            closeButton = (
                <AccessibleButton
                    className='mx_InviteDialog_userTile_remove'
                    onClick={this.onRemove}
                >
                    <img src={require("../../../../res/img/icon-pill-remove.svg")}
                        alt={_t('Remove')} width={8} height={8}
                    />
                </AccessibleButton>
            );
        }

        return (
            <span className='mx_InviteDialog_userTile'>
                <span className='mx_InviteDialog_userTile_pill'>
                    {avatar}
                    <span className='mx_InviteDialog_userTile_name'>{this.props.member.name}</span>
                </span>
                { closeButton }
            </span>
        );
    }
}

interface IDMRoomTileProps {
    member: RoomMember;
    lastActiveTs: number;
    onToggle(member: RoomMember): void;
    highlightWord: string;
    isSelected: boolean;
}

class DMRoomTile extends React.PureComponent<IDMRoomTileProps> {
    private onClick = (e) => {
        // Stop the browser from highlighting text
        e.preventDefault();
        e.stopPropagation();

        this.props.onToggle(this.props.member);
    };

    private highlightName(str: string) {
        if (!this.props.highlightWord) return str;

        // We convert things to lowercase for index searching, but pull substrings from
        // the submitted text to preserve case. Note: we don't need to htmlEntities the
        // string because React will safely encode the text for us.
        const lowerStr = str.toLowerCase();
        const filterStr = this.props.highlightWord.toLowerCase();

        const result = [];

        let i = 0;
        let ii;
        while ((ii = lowerStr.indexOf(filterStr, i)) >= 0) {
            // Push any text we missed (first bit/middle of text)
            if (ii > i) {
                // Push any text we aren't highlighting (middle of text match, or beginning of text)
                result.push(<span key={i + 'begin'}>{str.substring(i, ii)}</span>);
            }

            i = ii; // copy over ii only if we have a match (to preserve i for end-of-text matching)

            // Highlight the word the user entered
            const substr = str.substring(i, filterStr.length + i);
            result.push(<span className='mx_InviteDialog_roomTile_highlight' key={i + 'bold'}>{substr}</span>);
            i += substr.length;
        }

        // Push any text we missed (end of text)
        if (i < str.length) {
            result.push(<span key={i + 'end'}>{str.substring(i)}</span>);
        }

        return result;
    }

    render() {
        let timestamp = null;
        if (this.props.lastActiveTs) {
            const humanTs = humanizeTime(this.props.lastActiveTs);
            timestamp = <span className='mx_InviteDialog_roomTile_time'>{humanTs}</span>;
        }

        const avatarSize = 36;
        const avatar = this.props.member.isEmail
            ? <img
                src={require("../../../../res/img/icon-email-pill-avatar.svg")}
                width={avatarSize} height={avatarSize} />
            : <BaseAvatar
                url={this.props.member.getMxcAvatarUrl()
                    ? mediaFromMxc(this.props.member.getMxcAvatarUrl()).getSquareThumbnailHttp(avatarSize)
                    : null}
                name={this.props.member.name}
                idName={this.props.member.userId}
                width={avatarSize}
                height={avatarSize} />;

        let checkmark = null;
        if (this.props.isSelected) {
            // To reduce flickering we put the 'selected' room tile above the real avatar
            checkmark = <div className='mx_InviteDialog_roomTile_selected' />;
        }

        // To reduce flickering we put the checkmark on top of the actual avatar (prevents
        // the browser from reloading the image source when the avatar remounts).
        const stackedAvatar = (
            <span className='mx_InviteDialog_roomTile_avatarStack'>
                {avatar}
                {checkmark}
            </span>
        );

        const caption = this.props.member.isEmail
            ? _t("Invite by email")
            : this.highlightName(this.props.member.userId);

        return (
            <div className='mx_InviteDialog_roomTile' onClick={this.onClick}>
                {stackedAvatar}
                <span className="mx_InviteDialog_roomTile_nameStack">
                    <div className='mx_InviteDialog_roomTile_name'>{this.highlightName(this.props.member.name)}</div>
                    <div className='mx_InviteDialog_roomTile_userId'>{caption}</div>
                </span>
                {timestamp}
            </div>
        );
    }
}

interface IInviteDialogProps {
    // Takes an array of user IDs/emails to invite.
    onFinished: (toInvite?: string[]) => void;

    // The kind of invite being performed. Assumed to be KIND_DM if
    // not provided.
    kind: string,

    // The room ID this dialog is for. Only required for KIND_INVITE.
    roomId: string,

    // The call to transfer. Only required for KIND_CALL_TRANSFER.
    call: MatrixCall,

    // Initial value to populate the filter with
    initialText: string,
}

interface IInviteDialogState {
    targets: RoomMember[]; // array of Member objects (see interface above)
    filterText: string;
    recents: { user: Member, userId: string }[];
    numRecentsShown: number;
    suggestions: { user: Member, userId: string }[];
    numSuggestionsShown: number;
    serverResultsMixin: { user: Member, userId: string }[];
    threepidResultsMixin: { user: Member, userId: string}[];
    canUseIdentityServer: boolean;
    tryingIdentityServer: boolean;
    consultFirst: boolean;

    // These two flags are used for the 'Go' button to communicate what is going on.
    busy: boolean,
    errorText: string,
}

@replaceableComponent("views.dialogs.InviteDialog")
export default class InviteDialog extends React.PureComponent<IInviteDialogProps, IInviteDialogState> {
    static defaultProps = {
        kind: KIND_DM,
        initialText: "",
    };

<<<<<<< HEAD
    private closeCopiedTooltip: () => void;
    _debounceTimer: NodeJS.Timeout = null; // actually number because we're in the browser
    _editorRef: any = null;
=======
    private debounceTimer: NodeJS.Timeout = null; // actually number because we're in the browser
    private editorRef = createRef<HTMLInputElement>();
    private unmounted = false;
>>>>>>> 4a0d43d7

    constructor(props) {
        super(props);

        if ((props.kind === KIND_INVITE) && !props.roomId) {
            throw new Error("When using KIND_INVITE a roomId is required for an InviteDialog");
        } else if (props.kind === KIND_CALL_TRANSFER && !props.call) {
            throw new Error("When using KIND_CALL_TRANSFER a call is required for an InviteDialog");
        }

        const alreadyInvited = new Set([MatrixClientPeg.get().getUserId(), SdkConfig.get()['welcomeUserId']]);
        if (props.roomId) {
            const room = MatrixClientPeg.get().getRoom(props.roomId);
            if (!room) throw new Error("Room ID given to InviteDialog does not look like a room");
            room.getMembersWithMembership('invite').forEach(m => alreadyInvited.add(m.userId));
            room.getMembersWithMembership('join').forEach(m => alreadyInvited.add(m.userId));
            // add banned users, so we don't try to invite them
            room.getMembersWithMembership('ban').forEach(m => alreadyInvited.add(m.userId));

            CountlyAnalytics.instance.trackBeginInvite(props.roomId);
        }

        this.state = {
            targets: [], // array of Member objects (see interface above)
            filterText: this.props.initialText,
            recents: InviteDialog.buildRecents(alreadyInvited),
            numRecentsShown: INITIAL_ROOMS_SHOWN,
            suggestions: this.buildSuggestions(alreadyInvited),
            numSuggestionsShown: INITIAL_ROOMS_SHOWN,
            serverResultsMixin: [],
            threepidResultsMixin: [],
            canUseIdentityServer: !!MatrixClientPeg.get().getIdentityServerUrl(),
            tryingIdentityServer: false,
            consultFirst: false,

            // These two flags are used for the 'Go' button to communicate what is going on.
            busy: false,
            errorText: null,
        };
    }

    componentDidMount() {
        if (this.props.initialText) {
            this.updateSuggestions(this.props.initialText);
        }
    }

    componentWillUnmount() {
<<<<<<< HEAD
        // if the Copied tooltip is open then get rid of it, there are ways to close the modal which wouldn't close
        // the tooltip otherwise, such as pressing Escape or clicking X really quickly
        if (this.closeCopiedTooltip) this.closeCopiedTooltip();
=======
        this.unmounted = true;
>>>>>>> 4a0d43d7
    }

    private onConsultFirstChange = (ev) => {
        this.setState({consultFirst: ev.target.checked});
    }

    public static buildRecents(excludedTargetIds: Set<string>): IRecentUser[] {
        const rooms = DMRoomMap.shared().getUniqueRoomsWithIndividuals(); // map of userId => js-sdk Room

        // Also pull in all the rooms tagged as DefaultTagID.DM so we don't miss anything. Sometimes the
        // room list doesn't tag the room for the DMRoomMap, but does for the room list.
        const dmTaggedRooms = RoomListStore.instance.orderedLists[DefaultTagID.DM] || [];
        const myUserId = MatrixClientPeg.get().getUserId();
        for (const dmRoom of dmTaggedRooms) {
            const otherMembers = dmRoom.getJoinedMembers().filter(u => u.userId !== myUserId);
            for (const member of otherMembers) {
                if (rooms[member.userId]) continue; // already have a room

                console.warn(`Adding DM room for ${member.userId} as ${dmRoom.roomId} from tag, not DM map`);
                rooms[member.userId] = dmRoom;
            }
        }

        const recents = [];
        for (const userId in rooms) {
            // Filter out user IDs that are already in the room / should be excluded
            if (excludedTargetIds.has(userId)) {
                console.warn(`[Invite:Recents] Excluding ${userId} from recents`);
                continue;
            }

            const room = rooms[userId];
            const member = room.getMember(userId);
            if (!member) {
                // just skip people who don't have memberships for some reason
                console.warn(`[Invite:Recents] ${userId} is missing a member object in their own DM (${room.roomId})`);
                continue;
            }

            // Find the last timestamp for a message event
            const searchTypes = ["m.room.message", "m.room.encrypted", "m.sticker"];
            const maxSearchEvents = 20; // to prevent traversing history
            let lastEventTs = 0;
            if (room.timeline && room.timeline.length) {
                for (let i = room.timeline.length - 1; i >= 0; i--) {
                    const ev = room.timeline[i];
                    if (searchTypes.includes(ev.getType())) {
                        lastEventTs = ev.getTs();
                        break;
                    }
                    if (room.timeline.length - i > maxSearchEvents) break;
                }
            }
            if (!lastEventTs) {
                // something weird is going on with this room
                console.warn(`[Invite:Recents] ${userId} (${room.roomId}) has a weird last timestamp: ${lastEventTs}`);
                continue;
            }

            recents.push({userId, user: member, lastActive: lastEventTs});
        }
        if (!recents) console.warn("[Invite:Recents] No recents to suggest!");

        // Sort the recents by last active to save us time later
        recents.sort((a, b) => b.lastActive - a.lastActive);

        return recents;
    }

    private buildSuggestions(excludedTargetIds: Set<string>): {userId: string, user: RoomMember}[] {
        const maxConsideredMembers = 200;
        const joinedRooms = MatrixClientPeg.get().getRooms()
            .filter(r => r.getMyMembership() === 'join' && r.getJoinedMemberCount() <= maxConsideredMembers);

        // Generates { userId: {member, rooms[]} }
        const memberRooms = joinedRooms.reduce((members, room) => {
            // Filter out DMs (we'll handle these in the recents section)
            if (DMRoomMap.shared().getUserIdForRoomId(room.roomId)) {
                return members; // Do nothing
            }

            const joinedMembers = room.getJoinedMembers().filter(u => !excludedTargetIds.has(u.userId));
            for (const member of joinedMembers) {
                // Filter out user IDs that are already in the room / should be excluded
                if (excludedTargetIds.has(member.userId)) {
                    continue;
                }

                if (!members[member.userId]) {
                    members[member.userId] = {
                        member: member,
                        // Track the room size of the 'picked' member so we can use the profile of
                        // the smallest room (likely a DM).
                        pickedMemberRoomSize: room.getJoinedMemberCount(),
                        rooms: [],
                    };
                }

                members[member.userId].rooms.push(room);

                if (room.getJoinedMemberCount() < members[member.userId].pickedMemberRoomSize) {
                    members[member.userId].member = member;
                    members[member.userId].pickedMemberRoomSize = room.getJoinedMemberCount();
                }
            }
            return members;
        }, {});

        // Generates { userId: {member, numRooms, score} }
        const memberScores = Object.values(memberRooms).reduce((scores, entry: {member: RoomMember, rooms: Room[]}) => {
            const numMembersTotal = entry.rooms.reduce((c, r) => c + r.getJoinedMemberCount(), 0);
            const maxRange = maxConsideredMembers * entry.rooms.length;
            scores[entry.member.userId] = {
                member: entry.member,
                numRooms: entry.rooms.length,
                score: Math.max(0, Math.pow(1 - (numMembersTotal / maxRange), 5)),
            };
            return scores;
        }, {});

        // Now that we have scores for being in rooms, boost those people who have sent messages
        // recently, as a way to improve the quality of suggestions. We do this by checking every
        // room to see who has sent a message in the last few hours, and giving them a score
        // which correlates to the freshness of their message. In theory, this results in suggestions
        // which are closer to "continue this conversation" rather than "this person exists".
        const trueJoinedRooms = MatrixClientPeg.get().getRooms().filter(r => r.getMyMembership() === 'join');
        const now = (new Date()).getTime();
        const earliestAgeConsidered = now - (60 * 60 * 1000); // 1 hour ago
        const maxMessagesConsidered = 50; // so we don't iterate over a huge amount of traffic
        const lastSpoke = {}; // userId: timestamp
        const lastSpokeMembers = {}; // userId: room member
        for (const room of trueJoinedRooms) {
            // Skip low priority rooms and DMs
            const isDm = DMRoomMap.shared().getUserIdForRoomId(room.roomId);
            if (Object.keys(room.tags).includes("m.lowpriority") || isDm) {
                continue;
            }

            const events = room.getLiveTimeline().getEvents(); // timelines are most recent last
            for (let i = events.length - 1; i >= Math.max(0, events.length - maxMessagesConsidered); i--) {
                const ev = events[i];
                if (excludedTargetIds.has(ev.getSender())) {
                    continue;
                }
                if (ev.getTs() <= earliestAgeConsidered) {
                    break; // give up: all events from here on out are too old
                }

                if (!lastSpoke[ev.getSender()] || lastSpoke[ev.getSender()] < ev.getTs()) {
                    lastSpoke[ev.getSender()] = ev.getTs();
                    lastSpokeMembers[ev.getSender()] = room.getMember(ev.getSender());
                }
            }
        }
        for (const userId in lastSpoke) {
            const ts = lastSpoke[userId];
            const member = lastSpokeMembers[userId];
            if (!member) continue; // skip people we somehow don't have profiles for

            // Scores from being in a room give a 'good' score of about 1.0-1.5, so for our
            // boost we'll try and award at least +1.0 for making the list, with +4.0 being
            // an approximate maximum for being selected.
            const distanceFromNow = Math.abs(now - ts); // abs to account for slight future messages
            const inverseTime = (now - earliestAgeConsidered) - distanceFromNow;
            const scoreBoost = Math.max(1, inverseTime / (15 * 60 * 1000)); // 15min segments to keep scores sane

            let record = memberScores[userId];
            if (!record) record = memberScores[userId] = {score: 0};
            record.member = member;
            record.score += scoreBoost;
        }

        const members = Object.values(memberScores);
        members.sort((a, b) => {
            if (a.score === b.score) {
                if (a.numRooms === b.numRooms) {
                    return a.member.userId.localeCompare(b.member.userId);
                }

                return b.numRooms - a.numRooms;
            }
            return b.score - a.score;
        });

        return members.map(m => ({userId: m.member.userId, user: m.member}));
    }

    private shouldAbortAfterInviteError(result): boolean {
        const failedUsers = Object.keys(result.states).filter(a => result.states[a] === 'error');
        if (failedUsers.length > 0) {
            console.log("Failed to invite users: ", result);
            this.setState({
                busy: false,
                errorText: _t("Failed to invite the following users to chat: %(csvUsers)s", {
                    csvUsers: failedUsers.join(", "),
                }),
            });
            return true; // abort
        }
        return false;
    }

    private convertFilter(): Member[] {
        // Check to see if there's anything to convert first
        if (!this.state.filterText || !this.state.filterText.includes('@')) return this.state.targets || [];

        let newMember: Member;
        if (this.state.filterText.startsWith('@')) {
            // Assume mxid
            newMember = new DirectoryMember({user_id: this.state.filterText, display_name: null, avatar_url: null});
        } else if (SettingsStore.getValue(UIFeature.IdentityServer)) {
            // Assume email
            newMember = new ThreepidMember(this.state.filterText);
        }
        const newTargets = [...(this.state.targets || []), newMember];
        this.setState({targets: newTargets, filterText: ''});
        return newTargets;
    }

    private startDm = async () => {
        this.setState({busy: true});
        const client = MatrixClientPeg.get();
        const targets = this.convertFilter();
        const targetIds = targets.map(t => t.userId);

        // Check if there is already a DM with these people and reuse it if possible.
        let existingRoom: Room;
        if (targetIds.length === 1) {
            existingRoom = findDMForUser(client, targetIds[0]);
        } else {
            existingRoom = DMRoomMap.shared().getDMRoomForIdentifiers(targetIds);
        }
        if (existingRoom) {
            dis.dispatch({
                action: 'view_room',
                room_id: existingRoom.roomId,
                should_peek: false,
                joining: false,
            });
            this.props.onFinished();
            return;
        }

        const createRoomOptions = {inlineErrors: true} as any; // XXX: Type out `createRoomOptions`

        if (privateShouldBeEncrypted()) {
            // Check whether all users have uploaded device keys before.
            // If so, enable encryption in the new room.
            const has3PidMembers = targets.some(t => t instanceof ThreepidMember);
            if (!has3PidMembers) {
                const allHaveDeviceKeys = await canEncryptToAllUsers(client, targetIds);
                if (allHaveDeviceKeys) {
                    createRoomOptions.encryption = true;
                }
            }
        }

        // Check if it's a traditional DM and create the room if required.
        // TODO: [Canonical DMs] Remove this check and instead just create the multi-person DM
        try {
            const isSelf = targetIds.length === 1 && targetIds[0] === client.getUserId();
            if (targetIds.length === 1 && !isSelf) {
                createRoomOptions.dmUserId = targetIds[0];
            }

            if (targetIds.length > 1) {
                createRoomOptions.createOpts = targetIds.reduce(
                    (roomOptions, address) => {
                        const type = getAddressType(address);
                        if (type === 'email') {
                            const invite: IInvite3PID = {
                                id_server: client.getIdentityServerUrl(true),
                                medium: 'email',
                                address,
                            };
                            roomOptions.invite_3pid.push(invite);
                        } else if (type === 'mx-user-id') {
                            roomOptions.invite.push(address);
                        }
                        return roomOptions;
                    },
                    { invite: [], invite_3pid: [] },
                )
            }

            await createRoom(createRoomOptions);
            this.props.onFinished();
        } catch (err) {
            console.error(err);
            this.setState({
                busy: false,
                errorText: _t("We couldn't create your DM."),
            });
        }
    };

    private inviteUsers = async () => {
        const startTime = CountlyAnalytics.getTimestamp();
        this.setState({busy: true});
        this.convertFilter();
        const targets = this.convertFilter();
        const targetIds = targets.map(t => t.userId);

        const cli = MatrixClientPeg.get();
        const room = cli.getRoom(this.props.roomId);
        if (!room) {
            console.error("Failed to find the room to invite users to");
            this.setState({
                busy: false,
                errorText: _t("Something went wrong trying to invite the users."),
            });
            return;
        }

        try {
            const result = await inviteMultipleToRoom(this.props.roomId, targetIds)
            CountlyAnalytics.instance.trackSendInvite(startTime, this.props.roomId, targetIds.length);
            if (!this.shouldAbortAfterInviteError(result)) { // handles setting error message too
                this.props.onFinished();
            }

            if (cli.isRoomEncrypted(this.props.roomId)) {
                const visibilityEvent = room.currentState.getStateEvents(
                    "m.room.history_visibility", "",
                );
                const visibility = visibilityEvent && visibilityEvent.getContent() &&
                    visibilityEvent.getContent().history_visibility;
                if (visibility == "world_readable" || visibility == "shared") {
                    const invitedUsers = [];
                    for (const [addr, state] of Object.entries(result.states)) {
                        if (state === "invited" && getAddressType(addr) === "mx-user-id") {
                            invitedUsers.push(addr);
                        }
                    }
                    console.log("Sharing history with", invitedUsers);
                    cli.sendSharedHistoryKeys(
                        this.props.roomId, invitedUsers,
                    );
                }
            }
        } catch (err) {
            console.error(err);
            this.setState({
                busy: false,
                errorText: _t(
                    "We couldn't invite those users. Please check the users you want to invite and try again.",
                ),
            });
        }
    };

    private transferCall = async () => {
        this.convertFilter();
        const targets = this.convertFilter();
        const targetIds = targets.map(t => t.userId);
        if (targetIds.length > 1) {
            this.setState({
                errorText: _t("A call can only be transferred to a single user."),
            });
        }

        if (this.state.consultFirst) {
            const dmRoomId = await ensureDMExists(MatrixClientPeg.get(), targetIds[0]);

            dis.dispatch({
                action: 'place_call',
                type: this.props.call.type,
                room_id: dmRoomId,
                transferee: this.props.call,
            });
            dis.dispatch({
                action: 'view_room',
                room_id: dmRoomId,
                should_peek: false,
                joining: false,
            });
            this.props.onFinished();
        } else {
            this.setState({busy: true});
            try {
                await this.props.call.transfer(targetIds[0]);
                this.setState({busy: false});
                this.props.onFinished();
            } catch (e) {
                this.setState({
                    busy: false,
                    errorText: _t("Failed to transfer call"),
                });
            }
        }
    };

    private onKeyDown = (e) => {
        if (this.state.busy) return;
        const value = e.target.value.trim();
        const hasModifiers = e.ctrlKey || e.shiftKey || e.metaKey;
        if (!value && this.state.targets.length > 0 && e.key === Key.BACKSPACE && !hasModifiers) {
            // when the field is empty and the user hits backspace remove the right-most target
            e.preventDefault();
            this.removeMember(this.state.targets[this.state.targets.length - 1]);
        } else if (value && e.key === Key.ENTER && !hasModifiers) {
            // when the user hits enter with something in their field try to convert it
            e.preventDefault();
            this.convertFilter();
        } else if (value && e.key === Key.SPACE && !hasModifiers && value.includes("@") && !value.includes(" ")) {
            // when the user hits space and their input looks like an e-mail/MXID then try to convert it
            e.preventDefault();
            this.convertFilter();
        }
    };

    private updateSuggestions = async (term) => {
        MatrixClientPeg.get().searchUserDirectory({term}).then(async r => {
            if (term !== this.state.filterText) {
                // Discard the results - we were probably too slow on the server-side to make
                // these results useful. This is a race we want to avoid because we could overwrite
                // more accurate results.
                return;
            }

            if (!r.results) r.results = [];

            // While we're here, try and autocomplete a search result for the mxid itself
            // if there's no matches (and the input looks like a mxid).
            if (term[0] === '@' && term.indexOf(':') > 1) {
                try {
                    const profile = await MatrixClientPeg.get().getProfileInfo(term);
                    if (profile) {
                        // If we have a profile, we have enough information to assume that
                        // the mxid can be invited - add it to the list. We stick it at the
                        // top so it is most obviously presented to the user.
                        r.results.splice(0, 0, {
                            user_id: term,
                            display_name: profile['displayname'],
                            avatar_url: profile['avatar_url'],
                        });
                    }
                } catch (e) {
                    console.warn("Non-fatal error trying to make an invite for a user ID");
                    console.warn(e);

                    // Add a result anyways, just without a profile. We stick it at the
                    // top so it is most obviously presented to the user.
                    r.results.splice(0, 0, {
                        user_id: term,
                        display_name: term,
                        avatar_url: null,
                    });
                }
            }

            this.setState({
                serverResultsMixin: r.results.map(u => ({
                    userId: u.user_id,
                    user: new DirectoryMember(u),
                })),
            });
        }).catch(e => {
            console.error("Error searching user directory:");
            console.error(e);
            this.setState({serverResultsMixin: []}); // clear results because it's moderately fatal
        });

        // Whenever we search the directory, also try to search the identity server. It's
        // all debounced the same anyways.
        if (!this.state.canUseIdentityServer) {
            // The user doesn't have an identity server set - warn them of that.
            this.setState({tryingIdentityServer: true});
            return;
        }
        if (term.indexOf('@') > 0 && Email.looksValid(term) && SettingsStore.getValue(UIFeature.IdentityServer)) {
            // Start off by suggesting the plain email while we try and resolve it
            // to a real account.
            this.setState({
                // per above: the userId is a lie here - it's just a regular identifier
                threepidResultsMixin: [{user: new ThreepidMember(term), userId: term}],
            });
            try {
                const authClient = new IdentityAuthClient();
                const token = await authClient.getAccessToken();
                if (term !== this.state.filterText) return; // abandon hope

                const lookup = await MatrixClientPeg.get().lookupThreePid(
                    'email',
                    term,
                    undefined, // callback
                    token,
                );
                if (term !== this.state.filterText) return; // abandon hope

                if (!lookup || !lookup.mxid) {
                    // We weren't able to find anyone - we're already suggesting the plain email
                    // as an alternative, so do nothing.
                    return;
                }

                // We append the user suggestion to give the user an option to click
                // the email anyways, and so we don't cause things to jump around. In
                // theory, the user would see the user pop up and think "ah yes, that
                // person!"
                const profile = await MatrixClientPeg.get().getProfileInfo(lookup.mxid);
                if (term !== this.state.filterText || !profile) return; // abandon hope
                this.setState({
                    threepidResultsMixin: [...this.state.threepidResultsMixin, {
                        user: new DirectoryMember({
                            user_id: lookup.mxid,
                            display_name: profile.displayname,
                            avatar_url: profile.avatar_url,
                        }),
                        userId: lookup.mxid,
                    }],
                });
            } catch (e) {
                console.error("Error searching identity server:");
                console.error(e);
                this.setState({threepidResultsMixin: []}); // clear results because it's moderately fatal
            }
        }
    };

    private updateFilter = (e) => {
        const term = e.target.value;
        this.setState({filterText: term});

        // Debounce server lookups to reduce spam. We don't clear the existing server
        // results because they might still be vaguely accurate, likewise for races which
        // could happen here.
        if (this.debounceTimer) {
            clearTimeout(this.debounceTimer);
        }
        this.debounceTimer = setTimeout(() => {
            this.updateSuggestions(term);
        }, 150); // 150ms debounce (human reaction time + some)
    };

    private showMoreRecents = () => {
        this.setState({numRecentsShown: this.state.numRecentsShown + INCREMENT_ROOMS_SHOWN});
    };

    private showMoreSuggestions = () => {
        this.setState({numSuggestionsShown: this.state.numSuggestionsShown + INCREMENT_ROOMS_SHOWN});
    };

    private toggleMember = (member: Member) => {
        if (!this.state.busy) {
            let filterText = this.state.filterText;
            const targets = this.state.targets.map(t => t); // cheap clone for mutation
            const idx = targets.indexOf(member);
            if (idx >= 0) {
                targets.splice(idx, 1);
            } else {
                targets.push(member);
                filterText = ""; // clear the filter when the user accepts a suggestion
            }
            this.setState({targets, filterText});

            if (this.editorRef && this.editorRef.current) {
                this.editorRef.current.focus();
            }
        }
    };

    private removeMember = (member: Member) => {
        const targets = this.state.targets.map(t => t); // cheap clone for mutation
        const idx = targets.indexOf(member);
        if (idx >= 0) {
            targets.splice(idx, 1);
            this.setState({targets});
        }

        if (this.editorRef && this.editorRef.current) {
            this.editorRef.current.focus();
        }
    };

    private onPaste = async (e) => {
        if (this.state.filterText) {
            // if the user has already typed something, just let them
            // paste normally.
            return;
        }

        // Prevent the text being pasted into the input
        e.preventDefault();

        // Process it as a list of addresses to add instead
        const text = e.clipboardData.getData("text");
        const possibleMembers = [
            // If we can avoid hitting the profile endpoint, we should.
            ...this.state.recents,
            ...this.state.suggestions,
            ...this.state.serverResultsMixin,
            ...this.state.threepidResultsMixin,
        ];
        const toAdd = [];
        const failed = [];
        const potentialAddresses = text.split(/[\s,]+/).map(p => p.trim()).filter(p => !!p); // filter empty strings
        for (const address of potentialAddresses) {
            const member = possibleMembers.find(m => m.userId === address);
            if (member) {
                toAdd.push(member.user);
                continue;
            }

            if (address.indexOf('@') > 0 && Email.looksValid(address)) {
                toAdd.push(new ThreepidMember(address));
                continue;
            }

            if (address[0] !== '@') {
                failed.push(address); // not a user ID
                continue;
            }

            try {
                const profile = await MatrixClientPeg.get().getProfileInfo(address);
                const displayName = profile ? profile.displayname : null;
                const avatarUrl = profile ? profile.avatar_url : null;
                toAdd.push(new DirectoryMember({
                    user_id: address,
                    display_name: displayName,
                    avatar_url: avatarUrl,
                }));
            } catch (e) {
                console.error("Error looking up profile for " + address);
                console.error(e);
                failed.push(address);
            }
        }
        if (this.unmounted) return;

        if (failed.length > 0) {
            const QuestionDialog = sdk.getComponent('dialogs.QuestionDialog');
            Modal.createTrackedDialog('Invite Paste Fail', '', QuestionDialog, {
                title: _t('Failed to find the following users'),
                description: _t(
                    "The following users might not exist or are invalid, and cannot be invited: %(csvNames)s",
                    {csvNames: failed.join(", ")},
                ),
                button: _t('OK'),
            });
        }

        this.setState({targets: [...this.state.targets, ...toAdd]});
    };

    private onClickInputArea = (e) => {
        // Stop the browser from highlighting text
        e.preventDefault();
        e.stopPropagation();

        if (this.editorRef && this.editorRef.current) {
            this.editorRef.current.focus();
        }
    };

    private onUseDefaultIdentityServerClick = (e) => {
        e.preventDefault();

        // Update the IS in account data. Actually using it may trigger terms.
        // eslint-disable-next-line react-hooks/rules-of-hooks
        useDefaultIdentityServer();
        this.setState({canUseIdentityServer: true, tryingIdentityServer: false});
    };

    private onManageSettingsClick = (e) => {
        e.preventDefault();
        dis.fire(Action.ViewUserSettings);
        this.props.onFinished();
    };

    private onCommunityInviteClick = (e) => {
        this.props.onFinished();
        showCommunityInviteDialog(CommunityPrototypeStore.instance.getSelectedCommunityId());
    };

    private renderSection(kind: "recents"|"suggestions") {
        let sourceMembers = kind === 'recents' ? this.state.recents : this.state.suggestions;
        let showNum = kind === 'recents' ? this.state.numRecentsShown : this.state.numSuggestionsShown;
        const showMoreFn = kind === 'recents' ? this.showMoreRecents.bind(this) : this.showMoreSuggestions.bind(this);
        const lastActive = (m) => kind === 'recents' ? m.lastActive : null;
        let sectionName = kind === 'recents' ? _t("Recent Conversations") : _t("Suggestions");
        let sectionSubname = null;

        if (kind === 'suggestions' && CommunityPrototypeStore.instance.getSelectedCommunityId()) {
            const communityName = CommunityPrototypeStore.instance.getSelectedCommunityName();
            sectionSubname = _t("May include members not in %(communityName)s", {communityName});
        }

        if (this.props.kind === KIND_INVITE) {
            sectionName = kind === 'recents' ? _t("Recently Direct Messaged") : _t("Suggestions");
        }

        // Mix in the server results if we have any, but only if we're searching. We track the additional
        // members separately because we want to filter sourceMembers but trust the mixin arrays to have
        // the right members in them.
        let priorityAdditionalMembers = []; // Shows up before our own suggestions, higher quality
        let otherAdditionalMembers = []; // Shows up after our own suggestions, lower quality
        const hasMixins = this.state.serverResultsMixin || this.state.threepidResultsMixin;
        if (this.state.filterText && hasMixins && kind === 'suggestions') {
            // We don't want to duplicate members though, so just exclude anyone we've already seen.
            // The type of u is a pain to define but members of both mixins have the 'userId' property
            const notAlreadyExists = (u: any): boolean => {
                return !sourceMembers.some(m => m.userId === u.userId)
                    && !priorityAdditionalMembers.some(m => m.userId === u.userId)
                    && !otherAdditionalMembers.some(m => m.userId === u.userId);
            };

            otherAdditionalMembers = this.state.serverResultsMixin.filter(notAlreadyExists);
            priorityAdditionalMembers = this.state.threepidResultsMixin.filter(notAlreadyExists);
        }
        const hasAdditionalMembers = priorityAdditionalMembers.length > 0 || otherAdditionalMembers.length > 0;

        // Hide the section if there's nothing to filter by
        if (sourceMembers.length === 0 && !hasAdditionalMembers) return null;

        // Do some simple filtering on the input before going much further. If we get no results, say so.
        if (this.state.filterText) {
            const filterBy = this.state.filterText.toLowerCase();
            sourceMembers = sourceMembers
                .filter(m => m.user.name.toLowerCase().includes(filterBy) || m.userId.toLowerCase().includes(filterBy));

            if (sourceMembers.length === 0 && !hasAdditionalMembers) {
                return (
                    <div className='mx_InviteDialog_section'>
                        <h3>{sectionName}</h3>
                        <p>{_t("No results")}</p>
                    </div>
                );
            }
        }

        // Now we mix in the additional members. Again, we presume these have already been filtered. We
        // also assume they are more relevant than our suggestions and prepend them to the list.
        sourceMembers = [...priorityAdditionalMembers, ...sourceMembers, ...otherAdditionalMembers];

        // If we're going to hide one member behind 'show more', just use up the space of the button
        // with the member's tile instead.
        if (showNum === sourceMembers.length - 1) showNum++;

        // .slice() will return an incomplete array but won't error on us if we go too far
        const toRender = sourceMembers.slice(0, showNum);
        const hasMore = toRender.length < sourceMembers.length;

        const AccessibleButton = sdk.getComponent("elements.AccessibleButton");
        let showMore = null;
        if (hasMore) {
            showMore = (
                <AccessibleButton onClick={showMoreFn} kind="link">
                    {_t("Show more")}
                </AccessibleButton>
            );
        }

        const tiles = toRender.map(r => (
            <DMRoomTile
                member={r.user}
                lastActiveTs={lastActive(r)}
                key={r.userId}
                onToggle={this.toggleMember}
                highlightWord={this.state.filterText}
                isSelected={this.state.targets.some(t => t.userId === r.userId)}
            />
        ));
        return (
            <div className='mx_InviteDialog_section'>
                <h3>{sectionName}</h3>
                {sectionSubname ? <p className="mx_InviteDialog_subname">{sectionSubname}</p> : null}
                {tiles}
                {showMore}
            </div>
        );
    }

    private renderEditor() {
        const targets = this.state.targets.map(t => (
            <DMUserTile member={t} onRemove={!this.state.busy && this.removeMember} key={t.userId} />
        ));
        const input = (
            <input
                type="text"
                onKeyDown={this.onKeyDown}
                onChange={this.updateFilter}
                value={this.state.filterText}
                ref={this.editorRef}
                onPaste={this.onPaste}
                autoFocus={true}
                disabled={this.state.busy}
                autoComplete="off"
            />
        );
        return (
            <div className='mx_InviteDialog_editor' onClick={this.onClickInputArea}>
                {targets}
                {input}
            </div>
        );
    }

    private renderIdentityServerWarning() {
        if (!this.state.tryingIdentityServer || this.state.canUseIdentityServer ||
            !SettingsStore.getValue(UIFeature.IdentityServer)
        ) {
            return null;
        }

        const defaultIdentityServerUrl = getDefaultIdentityServerUrl();
        if (defaultIdentityServerUrl) {
            return (
                <div className="mx_AddressPickerDialog_identityServer">{_t(
                    "Use an identity server to invite by email. " +
                    "<default>Use the default (%(defaultIdentityServerName)s)</default> " +
                    "or manage in <settings>Settings</settings>.",
                    {
                        defaultIdentityServerName: abbreviateUrl(defaultIdentityServerUrl),
                    },
                    {
                        default: sub => <a href="#" onClick={this.onUseDefaultIdentityServerClick}>{sub}</a>,
                        settings: sub => <a href="#" onClick={this.onManageSettingsClick}>{sub}</a>,
                    },
                )}</div>
            );
        } else {
            return (
                <div className="mx_AddressPickerDialog_identityServer">{_t(
                    "Use an identity server to invite by email. " +
                    "Manage in <settings>Settings</settings>.",
                    {}, {
                        settings: sub => <a href="#" onClick={this.onManageSettingsClick}>{sub}</a>,
                    },
                )}</div>
            );
        }
    }

    async onLinkClick(e) {
        e.preventDefault();
        selectText(e.target);
    }

    async onCopyClick(e) {
        e.preventDefault();
        const target = e.target; // copy target before we go async and React throws it away

        const successful = await copyPlaintext(makeUserPermalink(MatrixClientPeg.get().getUserId()));
        const buttonRect = target.getBoundingClientRect();
        const { close } = ContextMenu.createMenu(GenericTextContextMenu, {
            ...toRightOf(buttonRect, 2),
            message: successful ? _t("Copied!") : _t("Failed to copy"),
        });
        // Drop a reference to this close handler for componentWillUnmount
        this.closeCopiedTooltip = target.onmouseleave = close;
    }

    render() {
        const BaseDialog = sdk.getComponent('views.dialogs.BaseDialog');
        const AccessibleButton = sdk.getComponent("elements.AccessibleButton");
        const Spinner = sdk.getComponent("elements.Spinner");

        let spinner = null;
        if (this.state.busy) {
            spinner = <Spinner w={20} h={20} />;
        }

        let title;
        let helpText;
        let buttonText;
        let goButtonFn;
        let extraSection;
        let footer;
        let keySharingWarning = <span />;

        const identityServersEnabled = SettingsStore.getValue(UIFeature.IdentityServer);

        const cli = MatrixClientPeg.get();
        const userId = cli.getUserId();
        if (this.props.kind === KIND_DM) {
            title = _t("Direct Messages");

            if (identityServersEnabled) {
                helpText = _t(
                    "Start a conversation with someone using their name, email address or username (like <userId/>).",
                    {},
                    {userId: () => {
                        return (
                            <a href={makeUserPermalink(userId)} rel="noreferrer noopener" target="_blank">{userId}</a>
                        );
                    }},
                );
            } else {
                helpText = _t(
                    "Start a conversation with someone using their name or username (like <userId/>).",
                    {},
                    {userId: () => {
                        return (
                            <a href={makeUserPermalink(userId)} rel="noreferrer noopener" target="_blank">{userId}</a>
                        );
                    }},
                );
            }

            if (CommunityPrototypeStore.instance.getSelectedCommunityId()) {
                const communityName = CommunityPrototypeStore.instance.getSelectedCommunityName();
                const inviteText = _t(
                    "This won't invite them to %(communityName)s. " +
                    "To invite someone to %(communityName)s, click <a>here</a>",
                    {communityName}, {
                        userId: () => {
                            return (
                                <a
                                    href={makeUserPermalink(userId)}
                                    rel="noreferrer noopener"
                                    target="_blank"
                                >{userId}</a>
                            );
                        },
                        a: (sub) => {
                            return (
                                <AccessibleButton
                                    kind="link"
                                    onClick={this.onCommunityInviteClick}
                                >{sub}</AccessibleButton>
                            );
                        },
                    },
                );
                helpText = <React.Fragment>
                    { helpText } {inviteText}
                </React.Fragment>;
            }
            buttonText = _t("Go");
<<<<<<< HEAD
            goButtonFn = this._startDm;
            extraSection = <div className="mx_InviteDialog_section_hidden_suggestions_disclaimer">
                <span>{ _t("Some suggestions may be hidden for privacy.") }</span>
                <p>{ _t("If you can’t see who you’re looking for, send them your invite link below.") }</p>
            </div>;
            const link = makeUserPermalink(MatrixClientPeg.get().getUserId());
            footer = <div className="mx_InviteDialog_footer">
                <h3>{ _t("Or send invite link") }</h3>
                <div className="mx_InviteDialog_footer_link">
                    <a href={link} onClick={this.onLinkClick}>
                        { link }
                    </a>
                    <AccessibleTooltipButton
                        title={_t("Copy")}
                        onClick={this.onCopyClick}
                        className="mx_InviteDialog_footer_link_copy"
                    />
                </div>
            </div>
=======
            goButtonFn = this.startDm;
>>>>>>> 4a0d43d7
        } else if (this.props.kind === KIND_INVITE) {
            const room = MatrixClientPeg.get()?.getRoom(this.props.roomId);
            const isSpace = SettingsStore.getValue("feature_spaces") && room?.isSpaceRoom();
            title = isSpace
                ? _t("Invite to %(spaceName)s", {
                    spaceName: room.name || _t("Unnamed Space"),
                })
                : _t("Invite to %(roomName)s", {
                    roomName: room.name || _t("Unnamed Room"),
                });

            let helpTextUntranslated;
            if (isSpace) {
                if (identityServersEnabled) {
                    helpTextUntranslated = _td("Invite someone using their name, email address, username " +
                        "(like <userId/>) or <a>share this space</a>.");
                } else {
                    helpTextUntranslated = _td("Invite someone using their name, username " +
                        "(like <userId/>) or <a>share this space</a>.");
                }
            } else {
                if (identityServersEnabled) {
                    helpTextUntranslated = _td("Invite someone using their name, email address, username " +
                        "(like <userId/>) or <a>share this room</a>.");
                } else {
                    helpTextUntranslated = _td("Invite someone using their name, username " +
                        "(like <userId/>) or <a>share this room</a>.");
                }
            }

            helpText = _t(helpTextUntranslated, {}, {
                userId: () =>
                    <a href={makeUserPermalink(userId)} rel="noreferrer noopener" target="_blank">{userId}</a>,
                a: (sub) =>
                    <a href={makeRoomPermalink(this.props.roomId)} rel="noreferrer noopener" target="_blank">{sub}</a>,
            });

            buttonText = _t("Invite");
            goButtonFn = this.inviteUsers;

            if (cli.isRoomEncrypted(this.props.roomId)) {
                const room = cli.getRoom(this.props.roomId);
                const visibilityEvent = room.currentState.getStateEvents(
                    "m.room.history_visibility", "",
                );
                const visibility = visibilityEvent && visibilityEvent.getContent() &&
                    visibilityEvent.getContent().history_visibility;
                if (visibility === "world_readable" || visibility === "shared") {
                    keySharingWarning =
                        <p className='mx_InviteDialog_helpText'>
                            <img
                                src={require("../../../../res/img/element-icons/info.svg")}
                                width={14} height={14} />
                            {" " + _t("Invited people will be able to read old messages.")}
                        </p>;
                }
            }
        } else if (this.props.kind === KIND_CALL_TRANSFER) {
            title = _t("Transfer");
            buttonText = _t("Transfer");
<<<<<<< HEAD
            goButtonFn = this._transferCall;
            footer = <div>
=======
            goButtonFn = this.transferCall;
            consultSection = <div>
>>>>>>> 4a0d43d7
                <label>
                    <input type="checkbox" checked={this.state.consultFirst} onChange={this.onConsultFirstChange} />
                    {_t("Consult first")}
                </label>
            </div>;
        } else {
            console.error("Unknown kind of InviteDialog: " + this.props.kind);
        }

        const hasSelection = this.state.targets.length > 0
            || (this.state.filterText && this.state.filterText.includes('@'));
        return (
            <BaseDialog
                className='mx_InviteDialog'
                hasCancel={true}
                onFinished={this.props.onFinished}
                title={title}
            >
                <div className='mx_InviteDialog_content'>
                    <p className='mx_InviteDialog_helpText'>{helpText}</p>
                    <div className='mx_InviteDialog_addressBar'>
                        {this.renderEditor()}
                        <div className='mx_InviteDialog_buttonAndSpinner'>
                            <AccessibleButton
                                kind="primary"
                                onClick={goButtonFn}
                                className='mx_InviteDialog_goButton'
                                disabled={this.state.busy || !hasSelection}
                            >
                                {buttonText}
                            </AccessibleButton>
                            {spinner}
                        </div>
                    </div>
                    {keySharingWarning}
                    {this.renderIdentityServerWarning()}
                    <div className='error'>{this.state.errorText}</div>
                    <div className='mx_InviteDialog_userSections'>
<<<<<<< HEAD
                        {this._renderSection('recents')}
                        {this._renderSection('suggestions')}
                        {extraSection}
=======
                        {this.renderSection('recents')}
                        {this.renderSection('suggestions')}
>>>>>>> 4a0d43d7
                    </div>
                    {footer}
                </div>
            </BaseDialog>
        );
    }
}<|MERGE_RESOLUTION|>--- conflicted
+++ resolved
@@ -47,16 +47,13 @@
 import {replaceableComponent} from "../../../utils/replaceableComponent";
 import {mediaFromMxc} from "../../../customisations/Media";
 import {getAddressType} from "../../../UserAddress";
-<<<<<<< HEAD
+import BaseAvatar from '../avatars/BaseAvatar';
+import AccessibleButton from '../elements/AccessibleButton';
 import AccessibleTooltipButton from "../elements/AccessibleTooltipButton";
 import {copyPlaintext, selectText} from "../../../utils/strings";
 import * as ContextMenu from "../../structures/ContextMenu";
 import {toRightOf} from "../../structures/ContextMenu";
 import GenericTextContextMenu from "../context_menus/GenericTextContextMenu";
-=======
-import BaseAvatar from '../avatars/BaseAvatar';
-import AccessibleButton from '../elements/AccessibleButton';
->>>>>>> 4a0d43d7
 
 // we have a number of types defined from the Matrix spec which can't reasonably be altered here.
 /* eslint-disable camelcase */
@@ -358,15 +355,10 @@
         initialText: "",
     };
 
-<<<<<<< HEAD
     private closeCopiedTooltip: () => void;
-    _debounceTimer: NodeJS.Timeout = null; // actually number because we're in the browser
-    _editorRef: any = null;
-=======
     private debounceTimer: NodeJS.Timeout = null; // actually number because we're in the browser
     private editorRef = createRef<HTMLInputElement>();
     private unmounted = false;
->>>>>>> 4a0d43d7
 
     constructor(props) {
         super(props);
@@ -415,13 +407,13 @@
     }
 
     componentWillUnmount() {
-<<<<<<< HEAD
+        this.unmounted = true;
+    }
+
+    componentWillUnmount() {
         // if the Copied tooltip is open then get rid of it, there are ways to close the modal which wouldn't close
         // the tooltip otherwise, such as pressing Escape or clicking X really quickly
         if (this.closeCopiedTooltip) this.closeCopiedTooltip();
-=======
-        this.unmounted = true;
->>>>>>> 4a0d43d7
     }
 
     private onConsultFirstChange = (ev) => {
@@ -1353,8 +1345,7 @@
                 </React.Fragment>;
             }
             buttonText = _t("Go");
-<<<<<<< HEAD
-            goButtonFn = this._startDm;
+            goButtonFn = this.startDm;
             extraSection = <div className="mx_InviteDialog_section_hidden_suggestions_disclaimer">
                 <span>{ _t("Some suggestions may be hidden for privacy.") }</span>
                 <p>{ _t("If you can’t see who you’re looking for, send them your invite link below.") }</p>
@@ -1373,9 +1364,6 @@
                     />
                 </div>
             </div>
-=======
-            goButtonFn = this.startDm;
->>>>>>> 4a0d43d7
         } else if (this.props.kind === KIND_INVITE) {
             const room = MatrixClientPeg.get()?.getRoom(this.props.roomId);
             const isSpace = SettingsStore.getValue("feature_spaces") && room?.isSpaceRoom();
@@ -1436,13 +1424,8 @@
         } else if (this.props.kind === KIND_CALL_TRANSFER) {
             title = _t("Transfer");
             buttonText = _t("Transfer");
-<<<<<<< HEAD
-            goButtonFn = this._transferCall;
+            goButtonFn = this.transferCall;
             footer = <div>
-=======
-            goButtonFn = this.transferCall;
-            consultSection = <div>
->>>>>>> 4a0d43d7
                 <label>
                     <input type="checkbox" checked={this.state.consultFirst} onChange={this.onConsultFirstChange} />
                     {_t("Consult first")}
@@ -1481,14 +1464,9 @@
                     {this.renderIdentityServerWarning()}
                     <div className='error'>{this.state.errorText}</div>
                     <div className='mx_InviteDialog_userSections'>
-<<<<<<< HEAD
-                        {this._renderSection('recents')}
-                        {this._renderSection('suggestions')}
-                        {extraSection}
-=======
                         {this.renderSection('recents')}
                         {this.renderSection('suggestions')}
->>>>>>> 4a0d43d7
+                        {extraSection}
                     </div>
                     {footer}
                 </div>
