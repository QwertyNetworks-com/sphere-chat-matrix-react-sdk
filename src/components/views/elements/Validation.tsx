--- conflicted
+++ resolved
@@ -32,12 +32,8 @@
 
 interface IArgs<T, D = void> {
     rules: IRule<T, D>[];
-<<<<<<< HEAD
     description?(this: T, derivedData: D): React.ReactChild;
-=======
-    description(this: T, derivedData: D): React.ReactChild;
     hideDescriptionIfValid?: boolean;
->>>>>>> f0ca8e15
     deriveData?(data: Data): Promise<D>;
 }
 
