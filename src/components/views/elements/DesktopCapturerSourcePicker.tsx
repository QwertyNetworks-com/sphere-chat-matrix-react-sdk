--- conflicted
+++ resolved
@@ -66,11 +66,7 @@
                     className={thumbnailClasses}
                     src={this.props.source.thumbnailURL}
                 />
-<<<<<<< HEAD
-                <span className="mx_desktopCapturerSourcePicker_source_name">{this.props.source.name}</span>
-=======
-                <span className="mx_desktopCapturerSourcePicker_stream_name">{ this.props.source.name }</span>
->>>>>>> 770de8f6
+                <span className="mx_desktopCapturerSourcePicker_source_name">{ this.props.source.name }</span>
             </AccessibleButton>
         );
     }
@@ -169,7 +165,6 @@
                 onFinished={this.onCloseClick}
                 title={_t("Share content")}
             >
-<<<<<<< HEAD
                 <TabbedView tabs={tabs} tabLocation={TabLocation.TOP} onChange={this.onTabChange} />
                 <DialogButtons
                     primaryButton={_t("Share")}
@@ -178,25 +173,6 @@
                     onPrimaryButtonClick={this.onShare}
                     primaryDisabled={!this.state.selectedSource}
                 />
-=======
-                <div className="mx_desktopCapturerSourcePicker_tabLabels">
-                    <AccessibleButton
-                        className={screensButtonStyle}
-                        onClick={this.onScreensClick}
-                    >
-                        { _t("Screens") }
-                    </AccessibleButton>
-                    <AccessibleButton
-                        className={windowsButtonStyle}
-                        onClick={this.onWindowsClick}
-                    >
-                        { _t("Windows") }
-                    </AccessibleButton>
-                </div>
-                <div className="mx_desktopCapturerSourcePicker_panel">
-                    { sources }
-                </div>
->>>>>>> 770de8f6
             </BaseDialog>
         );
     }
