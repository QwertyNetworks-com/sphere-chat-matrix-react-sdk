/*
Copyright 2015, 2016 OpenMarket Ltd

Licensed under the Apache License, Version 2.0 (the "License");
you may not use this file except in compliance with the License.
You may obtain a copy of the License at

    http://www.apache.org/licenses/LICENSE-2.0

Unless required by applicable law or agreed to in writing, software
distributed under the License is distributed on an "AS IS" BASIS,
WITHOUT WARRANTIES OR CONDITIONS OF ANY KIND, either express or implied.
See the License for the specific language governing permissions and
limitations under the License.
*/

import React, {createRef} from 'react';
import PropTypes from 'prop-types';
import * as sdk from '../../../index';
import SettingsStore from "../../../settings/SettingsStore";
import {Mjolnir} from "../../../mjolnir/Mjolnir";
import RedactedBody from "./RedactedBody";
import UnknownBody from "./UnknownBody";
import {replaceableComponent} from "../../../utils/replaceableComponent";

@replaceableComponent("views.messages.MessageEvent")
export default class MessageEvent extends React.Component {
    static propTypes = {
        /* the MatrixEvent to show */
        mxEvent: PropTypes.object.isRequired,

        /* a list of words to highlight */
        highlights: PropTypes.array,

        /* link URL for the highlights */
        highlightLink: PropTypes.string,

        /* should show URL previews for this event */
        showUrlPreview: PropTypes.bool,

        /* callback called when dynamic content in events are loaded */
        onHeightChanged: PropTypes.func,

        /* the shape of the tile, used */
        tileShape: PropTypes.string,

        /* the maximum image height to use, if the event is an image */
        maxImageHeight: PropTypes.number,

        /* overrides for the msgtype-specific components, used by ReplyTile to override file rendering */
        overrideBodyTypes: PropTypes.object,
        overrideEventTypes: PropTypes.object,

        /* the permalinkCreator */
        permalinkCreator: PropTypes.object,
    };

    constructor(props) {
        super(props);

        this._body = createRef();
    }

    getEventTileOps = () => {
        return this._body.current && this._body.current.getEventTileOps ? this._body.current.getEventTileOps() : null;
    };

    onTileUpdate = () => {
        this.forceUpdate();
    };

    render() {
        const bodyTypes = {
            'm.text': sdk.getComponent('messages.TextualBody'),
            'm.notice': sdk.getComponent('messages.TextualBody'),
            'm.emote': sdk.getComponent('messages.TextualBody'),
            'm.image': sdk.getComponent('messages.MImageBody'),
            'm.file': sdk.getComponent('messages.MFileBody'),
            'm.audio': sdk.getComponent('messages.MVoiceOrAudioBody'),
            'm.video': sdk.getComponent('messages.MVideoBody'),
<<<<<<< HEAD

            // TODO: @@ TravisR: Use labs flag determination.
            // MSC: https://github.com/matrix-org/matrix-doc/pull/2516
            'org.matrix.msc2516.voice': sdk.getComponent('messages.MAudioBody'),

            ...(this.props.overrideBodyTypes || {}),
=======
>>>>>>> d531e3d5
        };
        const evTypes = {
            'm.sticker': sdk.getComponent('messages.MStickerBody'),
            ...(this.props.overrideEventTypes || {}),
        };

        const content = this.props.mxEvent.getContent();
        const type = this.props.mxEvent.getType();
        const msgtype = content.msgtype;
        let BodyType = RedactedBody;
        if (!this.props.mxEvent.isRedacted()) {
            // only resolve BodyType if event is not redacted
            if (type && evTypes[type]) {
                BodyType = evTypes[type];
            } else if (msgtype && bodyTypes[msgtype]) {
                BodyType = bodyTypes[msgtype];
            } else if (content.url) {
                // Fallback to MFileBody if there's a content URL
                BodyType = bodyTypes['m.file'];
            } else {
                // Fallback to UnknownBody otherwise if not redacted
                BodyType = UnknownBody;
            }
        }

        if (SettingsStore.getValue("feature_mjolnir")) {
            const key = `mx_mjolnir_render_${this.props.mxEvent.getRoomId()}__${this.props.mxEvent.getId()}`;
            const allowRender = localStorage.getItem(key) === "true";

            if (!allowRender) {
                const userDomain = this.props.mxEvent.getSender().split(':').slice(1).join(':');
                const userBanned = Mjolnir.sharedInstance().isUserBanned(this.props.mxEvent.getSender());
                const serverBanned = Mjolnir.sharedInstance().isServerBanned(userDomain);

                if (userBanned || serverBanned) {
                    BodyType = sdk.getComponent('messages.MjolnirBody');
                }
            }
        }

        return BodyType ? <BodyType
            ref={this._body}
            mxEvent={this.props.mxEvent}
            highlights={this.props.highlights}
            highlightLink={this.props.highlightLink}
            showUrlPreview={this.props.showUrlPreview}
            tileShape={this.props.tileShape}
            maxImageHeight={this.props.maxImageHeight}
            replacingEventId={this.props.replacingEventId}
            editState={this.props.editState}
            onHeightChanged={this.props.onHeightChanged}
            onMessageAllowed={this.onTileUpdate}
            permalinkCreator={this.props.permalinkCreator}
        /> : null;
    }
}<|MERGE_RESOLUTION|>--- conflicted
+++ resolved
@@ -78,15 +78,8 @@
             'm.file': sdk.getComponent('messages.MFileBody'),
             'm.audio': sdk.getComponent('messages.MVoiceOrAudioBody'),
             'm.video': sdk.getComponent('messages.MVideoBody'),
-<<<<<<< HEAD
-
-            // TODO: @@ TravisR: Use labs flag determination.
-            // MSC: https://github.com/matrix-org/matrix-doc/pull/2516
-            'org.matrix.msc2516.voice': sdk.getComponent('messages.MAudioBody'),
 
             ...(this.props.overrideBodyTypes || {}),
-=======
->>>>>>> d531e3d5
         };
         const evTypes = {
             'm.sticker': sdk.getComponent('messages.MStickerBody'),
