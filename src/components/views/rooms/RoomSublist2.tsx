/*
Copyright 2015, 2016 OpenMarket Ltd
Copyright 2017, 2018 Vector Creations Ltd
Copyright 2020 The Matrix.org Foundation C.I.C.

Licensed under the Apache License, Version 2.0 (the "License");
you may not use this file except in compliance with the License.
You may obtain a copy of the License at

    http://www.apache.org/licenses/LICENSE-2.0

Unless required by applicable law or agreed to in writing, software
distributed under the License is distributed on an "AS IS" BASIS,
WITHOUT WARRANTIES OR CONDITIONS OF ANY KIND, either express or implied.
See the License for the specific language governing permissions and
limitations under the License.
*/

import * as React from "react";
import { createRef } from "react";
import { Room } from "matrix-js-sdk/src/models/room";
import classNames from 'classnames';
import { RovingTabIndexWrapper } from "../../../accessibility/RovingTabIndex";
import { _t } from "../../../languageHandler";
import AccessibleButton from "../../views/elements/AccessibleButton";
import RoomTile2 from "./RoomTile2";
import { ResizableBox, ResizeCallbackData } from "react-resizable";
import { ListLayout } from "../../../stores/room-list/ListLayout";
import { ContextMenu, ContextMenuButton } from "../../structures/ContextMenu";
import StyledCheckbox from "../elements/StyledCheckbox";
import StyledRadioButton from "../elements/StyledRadioButton";
import RoomListStore from "../../../stores/room-list/RoomListStore2";
import { ListAlgorithm, SortAlgorithm } from "../../../stores/room-list/algorithms/models";
import { DefaultTagID, TagID } from "../../../stores/room-list/models";
import dis from "../../../dispatcher/dispatcher";
import NotificationBadge from "./NotificationBadge";
import { ListNotificationState } from "../../../stores/notifications/ListNotificationState";
import Tooltip from "../elements/Tooltip";
import AccessibleTooltipButton from "../elements/AccessibleTooltipButton";
import { Key } from "../../../Keyboard";

// TODO: Remove banner on launch: https://github.com/vector-im/riot-web/issues/14231
// TODO: Rename on launch: https://github.com/vector-im/riot-web/issues/14231

/*******************************************************************
 *   CAUTION                                                       *
 *******************************************************************
 * This is a work in progress implementation and isn't complete or *
 * even useful as a component. Please avoid using it until this    *
 * warning disappears.                                             *
 *******************************************************************/

const SHOW_N_BUTTON_HEIGHT = 32; // As defined by CSS
const RESIZE_HANDLE_HEIGHT = 4; // As defined by CSS

const MAX_PADDING_HEIGHT = SHOW_N_BUTTON_HEIGHT + RESIZE_HANDLE_HEIGHT;

interface IProps {
    forRooms: boolean;
    rooms?: Room[];
    startAsHidden: boolean;
    label: string;
    onAddRoom?: () => void;
    addRoomLabel: string;
    isInvite: boolean;
    layout: ListLayout;
    isMinimized: boolean;
    tagId: TagID;

    // TODO: Don't use this. It's for community invites, and community invites shouldn't be here.
    // You should feel bad if you use this.
    extraBadTilesThatShouldntExist?: React.ReactElement[];

    // TODO: Account for https://github.com/vector-im/riot-web/issues/14179
}

type PartialDOMRect = Pick<DOMRect, "left" | "top" | "height">;

interface IState {
    notificationState: ListNotificationState;
    contextMenuPosition: PartialDOMRect;
    isResizing: boolean;
}

export default class RoomSublist2 extends React.Component<IProps, IState> {
    private headerButton = createRef<HTMLDivElement>();
    private sublistRef = createRef<HTMLDivElement>();

    constructor(props: IProps) {
        super(props);

        this.state = {
            notificationState: new ListNotificationState(this.props.isInvite, this.props.tagId),
            contextMenuPosition: null,
            isResizing: false,
        };
        this.state.notificationState.setRooms(this.props.rooms);
    }

    private get numTiles(): number {
        return (this.props.rooms || []).length + (this.props.extraBadTilesThatShouldntExist || []).length;
    }

    private get numVisibleTiles(): number {
        if (!this.props.layout) return 0;
        const nVisible = Math.floor(this.props.layout.visibleTiles);
        return Math.min(nVisible, this.numTiles);
    }

    public componentDidUpdate() {
        this.state.notificationState.setRooms(this.props.rooms);
    }

    public componentWillUnmount() {
        this.state.notificationState.destroy();
    }

    private onAddRoom = (e) => {
        e.stopPropagation();
        if (this.props.onAddRoom) this.props.onAddRoom();
    };

    private onResize = (e: React.MouseEvent, data: ResizeCallbackData) => {
        const direction = e.movementY < 0 ? -1 : +1;
        const tileDiff = this.props.layout.pixelsToTiles(Math.abs(e.movementY)) * direction;
        this.props.layout.setVisibleTilesWithin(tileDiff, this.numTiles);
        this.forceUpdate(); // because the layout doesn't trigger a re-render
    };

    private onResizeStart = () => {
        this.setState({isResizing: true});
    };

    private onResizeStop = () => {
        this.setState({isResizing: false});
    };

    private onShowAllClick = () => {
        this.props.layout.visibleTiles = this.props.layout.tilesWithPadding(this.numTiles, MAX_PADDING_HEIGHT);
        this.forceUpdate(); // because the layout doesn't trigger a re-render
    };

    private onShowLessClick = () => {
        this.props.layout.visibleTiles = this.props.layout.defaultVisibleTiles;
        this.forceUpdate(); // because the layout doesn't trigger a re-render
    };

    private onOpenMenuClick = (ev: InputEvent) => {
        ev.preventDefault();
        ev.stopPropagation();
        const target = ev.target as HTMLButtonElement;
        this.setState({contextMenuPosition: target.getBoundingClientRect()});
    };

    private onContextMenu = (ev: React.MouseEvent) => {
        ev.preventDefault();
        ev.stopPropagation();
        this.setState({
            contextMenuPosition: {
                left: ev.clientX,
                top: ev.clientY,
                height: 0,
            },
        });
    };

    private onCloseMenu = () => {
        this.setState({contextMenuPosition: null});
    };

    private onUnreadFirstChanged = async () => {
        const isUnreadFirst = RoomListStore.instance.getListOrder(this.props.tagId) === ListAlgorithm.Importance;
        const newAlgorithm = isUnreadFirst ? ListAlgorithm.Natural : ListAlgorithm.Importance;
        await RoomListStore.instance.setListOrder(this.props.tagId, newAlgorithm);
    };

    private onTagSortChanged = async (sort: SortAlgorithm) => {
        await RoomListStore.instance.setTagSorting(this.props.tagId, sort);
    };

    private onMessagePreviewChanged = () => {
        this.props.layout.showPreviews = !this.props.layout.showPreviews;
        this.forceUpdate(); // because the layout doesn't trigger a re-render
    };

    private onBadgeClick = (ev: React.MouseEvent) => {
        ev.preventDefault();
        ev.stopPropagation();

        let room;
        if (this.props.tagId === DefaultTagID.Invite) {
            // switch to first room as that'll be the top of the list for the user
            room = this.props.rooms && this.props.rooms[0];
        } else {
            // find the first room with a count of the same colour as the badge count
            room = this.props.rooms.find((r: Room) => {
                const notifState = this.state.notificationState.getForRoom(r);
                return notifState.count > 0 && notifState.color === this.state.notificationState.color;
            });
        }

        if (room) {
            dis.dispatch({
                action: 'view_room',
                room_id: room.roomId,
            });
        }
    };

    private onHeaderClick = (ev: React.MouseEvent<HTMLDivElement>) => {
        let target = ev.target as HTMLDivElement;
        if (!target.classList.contains('mx_RoomSublist2_headerText')) {
            // If we don't have the headerText class, the user clicked the span in the headerText.
            target = target.parentElement as HTMLDivElement;
        }

        const possibleSticky = target.parentElement;
        const sublist = possibleSticky.parentElement.parentElement;
        if (possibleSticky.classList.contains('mx_RoomSublist2_headerContainer_sticky')) {
            // is sticky - jump to list
            sublist.scrollIntoView({behavior: 'smooth'});
        } else {
            // on screen - toggle collapse
            this.toggleCollapsed();
        }
    };

    private toggleCollapsed = () => {
        this.props.layout.isCollapsed = !this.props.layout.isCollapsed;
        this.forceUpdate(); // because the layout doesn't trigger an update
    };

    private onHeaderKeyDown = (ev: React.KeyboardEvent) => {
        const isCollapsed = this.props.layout && this.props.layout.isCollapsed;
        switch (ev.key) {
            case Key.ARROW_LEFT:
                ev.stopPropagation();
                if (!isCollapsed) {
                    // On ARROW_LEFT collapse the room sublist if it isn't already
                    this.toggleCollapsed();
                }
                break;
            case Key.ARROW_RIGHT: {
                ev.stopPropagation();
                if (isCollapsed) {
                    // On ARROW_RIGHT expand the room sublist if it isn't already
                    this.toggleCollapsed();
                } else if (this.sublistRef.current) {
                    // otherwise focus the first room
                    const element = this.sublistRef.current.querySelector(".mx_RoomTile2") as HTMLDivElement;
                    if (element) {
                        element.focus();
                    }
                }
                break;
            }
        }
    };

    private onKeyDown = (ev: React.KeyboardEvent) => {
        switch (ev.key) {
            // On ARROW_LEFT go to the sublist header
            case Key.ARROW_LEFT:
                ev.stopPropagation();
                this.headerButton.current.focus();
                break;
            // Consume ARROW_RIGHT so it doesn't cause focus to get sent to composer
            case Key.ARROW_RIGHT:
                ev.stopPropagation();
        }
    };

    private renderVisibleTiles(): React.ReactElement[] {
        if (this.props.layout && this.props.layout.isCollapsed) {
            // don't waste time on rendering
            return [];
        }

        const tiles: React.ReactElement[] = [];

        if (this.props.extraBadTilesThatShouldntExist) {
            tiles.push(...this.props.extraBadTilesThatShouldntExist);
        }

        if (this.props.rooms) {
            const visibleRooms = this.props.rooms.slice(0, this.numVisibleTiles);
            for (const room of visibleRooms) {
                tiles.push(
                    <RoomTile2
                        room={room}
                        key={`room-${room.roomId}`}
                        showMessagePreview={this.props.layout.showPreviews}
                        isMinimized={this.props.isMinimized}
                        tag={this.props.tagId}
                    />
                );
            }
        }

        // We only have to do this because of the extra tiles. We do it conditionally
        // to avoid spending cycles on slicing. It's generally fine to do this though
        // as users are unlikely to have more than a handful of tiles when the extra
        // tiles are used.
        if (tiles.length > this.numVisibleTiles) {
            return tiles.slice(0, this.numVisibleTiles);
        }

        return tiles;
    }

    private renderMenu(): React.ReactElement {
        // TODO: Get a proper invite context menu, or take invites out of the room list.
        if (this.props.tagId === DefaultTagID.Invite) {
            return null;
        }

        let contextMenu = null;
        if (this.state.contextMenuPosition) {
            const isAlphabetical = RoomListStore.instance.getTagSorting(this.props.tagId) === SortAlgorithm.Alphabetic;
            const isUnreadFirst = RoomListStore.instance.getListOrder(this.props.tagId) === ListAlgorithm.Importance;
            contextMenu = (
                <ContextMenu
                    chevronFace="none"
                    left={this.state.contextMenuPosition.left}
                    top={this.state.contextMenuPosition.top + this.state.contextMenuPosition.height}
                    onFinished={this.onCloseMenu}
                >
                    <div className="mx_RoomSublist2_contextMenu">
                        <div>
                            <div className='mx_RoomSublist2_contextMenu_title'>{_t("Sort by")}</div>
                            <StyledRadioButton
                                onChange={() => this.onTagSortChanged(SortAlgorithm.Recent)}
                                checked={!isAlphabetical}
                                name={`mx_${this.props.tagId}_sortBy`}
                            >
                                {_t("Activity")}
                            </StyledRadioButton>
                            <StyledRadioButton
                                onChange={() => this.onTagSortChanged(SortAlgorithm.Alphabetic)}
                                checked={isAlphabetical}
                                name={`mx_${this.props.tagId}_sortBy`}
                            >
                                {_t("A-Z")}
                            </StyledRadioButton>
                        </div>
                        <hr />
                        <div>
                            <div className='mx_RoomSublist2_contextMenu_title'>{_t("Unread rooms")}</div>
                            <StyledCheckbox
                                onChange={this.onUnreadFirstChanged}
                                checked={isUnreadFirst}
                            >
                                {_t("Always show first")}
                            </StyledCheckbox>
                        </div>
                        <hr />
                        <div>
                            <div className='mx_RoomSublist2_contextMenu_title'>{_t("Show")}</div>
                            <StyledCheckbox
                                onChange={this.onMessagePreviewChanged}
                                checked={this.props.layout.showPreviews}
                            >
                                {_t("Message preview")}
                            </StyledCheckbox>
                        </div>
                    </div>
                </ContextMenu>
            );
        }

        return (
            <React.Fragment>
                <ContextMenuButton
                    className="mx_RoomSublist2_menuButton"
                    onClick={this.onOpenMenuClick}
                    label={_t("List options")}
                    isExpanded={!!this.state.contextMenuPosition}
                />
                {contextMenu}
            </React.Fragment>
        );
    }

    private renderHeader(): React.ReactElement {
        return (
            <RovingTabIndexWrapper>
                {({onFocus, isActive, ref}) => {
                    const tabIndex = isActive ? 0 : -1;

                    const badge = (
                        <NotificationBadge
                            forceCount={true}
                            notification={this.state.notificationState}
                            onClick={this.onBadgeClick}
                            tabIndex={tabIndex}
                        />
                    );

                    let addRoomButton = null;
                    if (!!this.props.onAddRoom) {
                        addRoomButton = (
                            <AccessibleTooltipButton
                                tabIndex={tabIndex}
                                onClick={this.onAddRoom}
                                className="mx_RoomSublist2_auxButton"
                                aria-label={this.props.addRoomLabel || _t("Add room")}
                                title={this.props.addRoomLabel}
                                tooltipClassName={"mx_RoomSublist2_addRoomTooltip"}
                            />
                        );
                    }

                    const collapseClasses = classNames({
                        'mx_RoomSublist2_collapseBtn': true,
                        'mx_RoomSublist2_collapseBtn_collapsed': this.props.layout && this.props.layout.isCollapsed,
                    });

                    const classes = classNames({
                        'mx_RoomSublist2_headerContainer': true,
                        'mx_RoomSublist2_headerContainer_withAux': !!addRoomButton,
                    });

                    const badgeContainer = (
                        <div className="mx_RoomSublist2_badgeContainer">
                            {badge}
                        </div>
                    );

                    // TODO: a11y (see old component): https://github.com/vector-im/riot-web/issues/14180
                    // Note: the addRoomButton conditionally gets moved around
                    // the DOM depending on whether or not the list is minimized.
                    // If we're minimized, we want it below the header so it
                    // doesn't become sticky.
                    // The same applies to the notification badge.
                    return (
<<<<<<< HEAD
                        <div className={classes}>
                            <div className='mx_RoomSublist2_stickable'>
                                <div className="mx_RoomSublist2_stickyHeaderBlur">
                                    <AccessibleButton
                                        inputRef={ref}
                                        tabIndex={tabIndex}
                                        className={"mx_RoomSublist2_headerText"}
                                        role="treeitem"
                                        aria-level={1}
                                        onClick={this.onHeaderClick}
                                    >
                                        <span className={collapseClasses} />
                                        <span>{this.props.label}</span>
                                    </AccessibleButton>
                                    {this.renderMenu()}
                                    {this.props.isMinimized ? null : badgeContainer}
                                    {this.props.isMinimized ? null : addRoomButton}
                                </div>
=======
                        <div className={classes} onKeyDown={this.onHeaderKeyDown} onFocus={onFocus}>
                            <div className="mx_RoomSublist2_stickable">
                                <AccessibleButton
                                    onFocus={onFocus}
                                    inputRef={ref}
                                    tabIndex={tabIndex}
                                    className="mx_RoomSublist2_headerText"
                                    role="treeitem"
                                    aria-level={1}
                                    onClick={this.onHeaderClick}
                                    onContextMenu={this.onContextMenu}
                                >
                                    <span className={collapseClasses} />
                                    <span>{this.props.label}</span>
                                </AccessibleButton>
                                {this.renderMenu()}
                                {this.props.isMinimized ? null : badgeContainer}
                                {this.props.isMinimized ? null : addRoomButton}
>>>>>>> d98ba9b5
                            </div>
                            {this.props.isMinimized ? badgeContainer : null}
                            {this.props.isMinimized ? addRoomButton : null}
                        </div>
                    );
                }}
            </RovingTabIndexWrapper>
        );
    }

    public render(): React.ReactElement {
        // TODO: Error boundary: https://github.com/vector-im/riot-web/issues/14185

        const visibleTiles = this.renderVisibleTiles();

        const classes = classNames({
            'mx_RoomSublist2': true,
            'mx_RoomSublist2_hasMenuOpen': !!this.state.contextMenuPosition,
            'mx_RoomSublist2_minimized': this.props.isMinimized,
        });

        let content = null;
        if (visibleTiles.length > 0) {
            const layout = this.props.layout; // to shorten calls

            const maxTilesFactored = layout.tilesWithResizerBoxFactor(this.numTiles);
            const showMoreBtnClasses = classNames({
                'mx_RoomSublist2_showNButton': true,
                'mx_RoomSublist2_isCutting': this.state.isResizing && layout.visibleTiles < maxTilesFactored,
            });

            // If we're hiding rooms, show a 'show more' button to the user. This button
            // floats above the resize handle, if we have one present. If the user has all
            // tiles visible, it becomes 'show less'.
            let showNButton = null;
            if (this.numTiles > visibleTiles.length) {
                // we have a cutoff condition - add the button to show all
                const numMissing = this.numTiles - visibleTiles.length;
                let showMoreText = (
                    <span className='mx_RoomSublist2_showNButtonText'>
                        {_t("Show %(count)s more", {count: numMissing})}
                    </span>
                );
                if (this.props.isMinimized) showMoreText = null;
                showNButton = (
                    <div onClick={this.onShowAllClick} className={showMoreBtnClasses}>
                        <span className='mx_RoomSublist2_showMoreButtonChevron mx_RoomSublist2_showNButtonChevron'>
                            {/* set by CSS masking */}
                        </span>
                        {showMoreText}
                    </div>
                );
            } else if (this.numTiles <= visibleTiles.length && this.numTiles > this.props.layout.defaultVisibleTiles) {
                // we have all tiles visible - add a button to show less
                let showLessText = (
                    <span className='mx_RoomSublist2_showNButtonText'>
                        {_t("Show less")}
                    </span>
                );
                if (this.props.isMinimized) showLessText = null;
                showNButton = (
                    <div onClick={this.onShowLessClick} className={showMoreBtnClasses}>
                        <span className='mx_RoomSublist2_showLessButtonChevron mx_RoomSublist2_showNButtonChevron'>
                            {/* set by CSS masking */}
                        </span>
                        {showLessText}
                    </div>
                );
            }

            // Figure out if we need a handle
            let handles = ['s'];
            if (layout.visibleTiles >= this.numTiles && this.numTiles <= layout.minVisibleTiles) {
                handles = []; // no handles, we're at a minimum
            }

            // We have to account for padding so we can accommodate a 'show more' button and
            // the resize handle, which are pinned to the bottom of the container. This is the
            // easiest way to have a resize handle below the button as otherwise we're writing
            // our own resize handling and that doesn't sound fun.
            //
            // The layout class has some helpers for dealing with padding, as we don't want to
            // apply it in all cases. If we apply it in all cases, the resizing feels like it
            // goes backwards and can become wildly incorrect (visibleTiles says 18 when there's
            // only mathematically 7 possible).

            // The padding is variable though, so figure out what we need padding for.
            let padding = 0;
            if (showNButton) padding += SHOW_N_BUTTON_HEIGHT;
            padding += RESIZE_HANDLE_HEIGHT; // always append the handle height

            const relativeTiles = layout.tilesWithPadding(this.numTiles, padding);
            const minTilesPx = layout.calculateTilesToPixelsMin(relativeTiles, layout.minVisibleTiles, padding);
            const maxTilesPx = layout.tilesToPixelsWithPadding(this.numTiles, padding);
            const tilesWithoutPadding = Math.min(relativeTiles, layout.visibleTiles);
            const tilesPx = layout.calculateTilesToPixelsMin(relativeTiles, tilesWithoutPadding, padding);

            content = (
                <ResizableBox
                    width={-1}
                    height={tilesPx}
                    axis="y"
                    minConstraints={[-1, minTilesPx]}
                    maxConstraints={[-1, maxTilesPx]}
                    resizeHandles={handles}
                    onResize={this.onResize}
                    className="mx_RoomSublist2_resizeBox"
                    onResizeStart={this.onResizeStart}
                    onResizeStop={this.onResizeStop}
                >
                    {visibleTiles}
                    {showNButton}
                </ResizableBox>
            );
        }

        return (
            <div
                ref={this.sublistRef}
                className={classes}
                role="group"
                aria-label={this.props.label}
                onKeyDown={this.onKeyDown}
            >
                {this.renderHeader()}
                {content}
            </div>
        );
    }
}<|MERGE_RESOLUTION|>--- conflicted
+++ resolved
@@ -433,17 +433,18 @@
                     // doesn't become sticky.
                     // The same applies to the notification badge.
                     return (
-<<<<<<< HEAD
-                        <div className={classes}>
-                            <div className='mx_RoomSublist2_stickable'>
+                        <div className={classes} onKeyDown={this.onHeaderKeyDown} onFocus={onFocus}>
+                            <div className="mx_RoomSublist2_stickable">
                                 <div className="mx_RoomSublist2_stickyHeaderBlur">
                                     <AccessibleButton
+                                        onFocus={onFocus}
                                         inputRef={ref}
                                         tabIndex={tabIndex}
-                                        className={"mx_RoomSublist2_headerText"}
+                                        className="mx_RoomSublist2_headerText"
                                         role="treeitem"
                                         aria-level={1}
                                         onClick={this.onHeaderClick}
+                                        onContextMenu={this.onContextMenu}
                                     >
                                         <span className={collapseClasses} />
                                         <span>{this.props.label}</span>
@@ -452,26 +453,6 @@
                                     {this.props.isMinimized ? null : badgeContainer}
                                     {this.props.isMinimized ? null : addRoomButton}
                                 </div>
-=======
-                        <div className={classes} onKeyDown={this.onHeaderKeyDown} onFocus={onFocus}>
-                            <div className="mx_RoomSublist2_stickable">
-                                <AccessibleButton
-                                    onFocus={onFocus}
-                                    inputRef={ref}
-                                    tabIndex={tabIndex}
-                                    className="mx_RoomSublist2_headerText"
-                                    role="treeitem"
-                                    aria-level={1}
-                                    onClick={this.onHeaderClick}
-                                    onContextMenu={this.onContextMenu}
-                                >
-                                    <span className={collapseClasses} />
-                                    <span>{this.props.label}</span>
-                                </AccessibleButton>
-                                {this.renderMenu()}
-                                {this.props.isMinimized ? null : badgeContainer}
-                                {this.props.isMinimized ? null : addRoomButton}
->>>>>>> d98ba9b5
                             </div>
                             {this.props.isMinimized ? badgeContainer : null}
                             {this.props.isMinimized ? addRoomButton : null}
