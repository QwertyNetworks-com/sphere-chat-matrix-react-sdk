--- conflicted
+++ resolved
@@ -546,7 +546,6 @@
             return null;
         }
 
-<<<<<<< HEAD
         const room = MatrixClientPeg.get().getRoom(this.props.mxEvent.getRoomId());
         const thread = room.threads.get(this.props.mxEvent.getId());
 
@@ -554,9 +553,6 @@
             thread.addEvent(this.props.mxEvent, true);
         }
 
-=======
-        const thread = this.state.thread;
->>>>>>> f8c516d9
         if (!thread || this.props.showThreadInfo === false || thread.length <= 1) {
             return null;
         }
