--- conflicted
+++ resolved
@@ -387,11 +387,7 @@
             EventType.RoomMessage,
             EventType.RoomMessageEncrypted,
         ];
-<<<<<<< HEAD
-        if (!simpleSendableEvents.includes(this.mxEvent.getType())) return false;
-=======
-        if (!simpleSendableEvents.includes(this.props.mxEvent.getType() as EventType)) return false;
->>>>>>> 77a4d345
+        if (!simpleSendableEvents.includes(this.mxEvent.getType() as EventType)) return false;
 
         // Default case
         return true;
@@ -758,17 +754,10 @@
     }
 
     onSenderProfileClick = event => {
-<<<<<<< HEAD
         const mxEvent = this.mxEvent;
-        dis.dispatch({
-            action: 'insert_mention',
-            user_id: mxEvent.getSender(),
-=======
-        const mxEvent = this.props.mxEvent;
         dis.dispatch<ComposerInsertPayload>({
             action: Action.ComposerInsert,
             userId: mxEvent.getSender(),
->>>>>>> 77a4d345
         });
     };
 
