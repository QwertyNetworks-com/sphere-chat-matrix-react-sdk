--- conflicted
+++ resolved
@@ -22,10 +22,6 @@
 import { MatrixClientPeg } from '../../../MatrixClientPeg';
 import RateLimitedFunc from '../../../ratelimitedfunc';
 
-<<<<<<< HEAD
-=======
-import { CancelButton } from './SimpleRoomHeader';
->>>>>>> abfe6d85
 import SettingsStore from "../../../settings/SettingsStore";
 import RoomHeaderButtons from '../right_panel/RoomHeaderButtons';
 import E2EIcon from './E2EIcon';
@@ -84,11 +80,6 @@
 
     render() {
         let searchStatus = null;
-<<<<<<< HEAD
-        let pinnedEventsButton = null;
-=======
-        let cancelButton = null;
->>>>>>> abfe6d85
 
         // don't display the search count until the search completes and
         // gives us a valid (possibly zero) searchCount.
