--- conflicted
+++ resolved
@@ -334,13 +334,8 @@
         >
             <div className={avatarClasses}>
                 <div className="mx_RoomTile_avatar_container">
-<<<<<<< HEAD
                     <RoomAvatar room={this.props.room} width={32} height={32} />
-                    { directMessageIndicator }
-=======
-                    <RoomAvatar room={this.props.room} width={24} height={24} />
                     { dmIndicator }
->>>>>>> 14830823
                 </div>
             </div>
             <div className="mx_RoomTile_nameContainer">
