--- conflicted
+++ resolved
@@ -14,22 +14,14 @@
 limitations under the License.
 */
 
-<<<<<<< HEAD
-const React = require('react');
-const MatrixClientPeg = require("../../../MatrixClientPeg");
-const sdk = require('../../../index');
-const dis = require("../../../dispatcher");
-const ObjectUtils = require('../../../ObjectUtils');
-const AppsDrawer = require('./AppsDrawer');
-=======
 import React from 'react';
 import MatrixClientPeg from "../../../MatrixClientPeg";
 import sdk from '../../../index';
 import dis from "../../../dispatcher";
 import ObjectUtils from '../../../ObjectUtils';
+import AppsDrawer from './AppsDrawer';
 import  { _t, _tJsx} from '../../../languageHandler';
 
->>>>>>> 74e42605
 
 module.exports = React.createClass({
     displayName: 'AuxPanel',
@@ -101,14 +93,8 @@
             let supportedText;
             let joinText;
             if (!MatrixClientPeg.get().supportsVoip()) {
-<<<<<<< HEAD
-                supportedText = " (unsupported)";
+                supportedText = _t(" (unsupported)");
             } else {
-=======
-                supportedText = _t(" (unsupported)");
-            }
-            else {
->>>>>>> 74e42605
                 joinText = (<span>
                     {_tJsx(
                         "Join as <voiceText>voice</voiceText> or <videoText>video</videoText>.",
