--- conflicted
+++ resolved
@@ -434,94 +434,6 @@
     private onKeyDown = (event: React.KeyboardEvent) => {
         const model = this.props.model;
         let handled = false;
-<<<<<<< HEAD
-        // format bold
-        if (modKey && event.key === Key.B) {
-            this.onFormatAction(Formatting.Bold);
-            handled = true;
-        // format italics
-        } else if (modKey && event.key === Key.I) {
-            this.onFormatAction(Formatting.Italics);
-            handled = true;
-        // format quote
-        } else if (modKey && event.key === Key.GREATER_THAN) {
-            this.onFormatAction(Formatting.Quote);
-            handled = true;
-        // redo
-        } else if ((!IS_MAC && modKey && event.key === Key.Y) ||
-                  (IS_MAC && modKey && event.shiftKey && event.key === Key.Z)) {
-            if (this.historyManager.canRedo()) {
-                const {parts, caret} = this.historyManager.redo();
-                // pass matching inputType so historyManager doesn't push echo
-                // when invoked from rerender callback.
-                model.reset(parts, caret, "historyRedo");
-            }
-            handled = true;
-        // undo
-        } else if (modKey && event.key === Key.Z) {
-            if (this.historyManager.canUndo()) {
-                const {parts, caret} = this.historyManager.undo(this.props.model);
-                // pass matching inputType so historyManager doesn't push echo
-                // when invoked from rerender callback.
-                model.reset(parts, caret, "historyUndo");
-            }
-            handled = true;
-        // insert newline on Shift+Enter
-        } else if (event.key === Key.ENTER && (event.shiftKey || (IS_MAC && event.altKey))) {
-            this.insertText("\n");
-            handled = true;
-        // move selection to start of composer
-        } else if (modKey && event.key === Key.HOME && !event.shiftKey) {
-            setSelection(this.editorRef.current, model, {
-                index: 0,
-                offset: 0,
-            });
-            handled = true;
-        // move selection to end of composer
-        } else if (modKey && event.key === Key.END && !event.shiftKey) {
-            setSelection(this.editorRef.current, model, {
-                index: model.parts.length - 1,
-                offset: model.parts[model.parts.length - 1].text.length,
-            });
-            handled = true;
-        // autocomplete or enter to send below shouldn't have any modifier keys pressed.
-        } else {
-            const metaOrAltPressed = event.metaKey || event.altKey;
-            const modifierPressed = metaOrAltPressed || event.shiftKey;
-            if (model.autoComplete && model.autoComplete.hasCompletions()) {
-                const autoComplete = model.autoComplete;
-                switch (event.key) {
-                    case Key.ARROW_UP:
-                        if (!modifierPressed) {
-                            autoComplete.onUpArrow(event);
-                            handled = true;
-                        }
-                        break;
-                    case Key.ARROW_DOWN:
-                        if (!modifierPressed) {
-                            autoComplete.onDownArrow(event);
-                            handled = true;
-                        }
-                        break;
-                    case Key.TAB:
-                    case Key.ENTER:
-                        if (!metaOrAltPressed) {
-                            autoComplete.onTab(event);
-                            handled = true;
-                        }
-                        break;
-                    case Key.ESCAPE:
-                        if (!modifierPressed) {
-                            autoComplete.onEscape(event);
-                            handled = true;
-                        }
-                        break;
-                    default:
-                        return; // don't preventDefault on anything else
-                }
-            } else if (!this.props.model.isEmpty && !this.state.showVisualBell && event.key === Key.TAB) {
-                this.tabCompleteName(event);
-=======
         const action = getKeyBindingsManager().getMessageComposerAction(event);
         switch (action) {
             case MessageComposerAction.FormatBold:
@@ -543,7 +455,6 @@
                     // when invoked from rerender callback.
                     model.reset(parts, caret, "historyRedo");
                 }
->>>>>>> f74d4769
                 handled = true;
                 break;
             case MessageComposerAction.EditUndo:
