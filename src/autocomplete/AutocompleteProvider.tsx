/*
Copyright 2016 Aviral Dasgupta
Copyright 2017 Vector Creations Ltd
Copyright 2017, 2018 New Vector Ltd

Licensed under the Apache License, Version 2.0 (the "License");
you may not use this file except in compliance with the License.
You may obtain a copy of the License at

    http://www.apache.org/licenses/LICENSE-2.0

Unless required by applicable law or agreed to in writing, software
distributed under the License is distributed on an "AS IS" BASIS,
WITHOUT WARRANTIES OR CONDITIONS OF ANY KIND, either express or implied.
See the License for the specific language governing permissions and
limitations under the License.
*/

import React from 'react';
<<<<<<< HEAD

=======
import { TimelineRenderingType } from '../contexts/RoomContext';
>>>>>>> 2b52e17a
import type { ICompletion, ISelectionRange } from './Autocompleter';

export interface ICommand {
    command: string | null;
    range: {
        start: number;
        end: number;
    };
}

export interface IAutocompleteOptions {
    commandRegex?: RegExp;
    forcedCommandRegex?: RegExp;
    renderingType?: TimelineRenderingType;
}

export default abstract class AutocompleteProvider {
    commandRegex: RegExp;
    forcedCommandRegex: RegExp;

    protected renderingType: TimelineRenderingType = TimelineRenderingType.Room;

    protected constructor({ commandRegex, forcedCommandRegex, renderingType }: IAutocompleteOptions) {
        if (commandRegex) {
            if (!commandRegex.global) {
                throw new Error('commandRegex must have global flag set');
            }
            this.commandRegex = commandRegex;
        }
        if (forcedCommandRegex) {
            if (!forcedCommandRegex.global) {
                throw new Error('forcedCommandRegex must have global flag set');
            }
            this.forcedCommandRegex = forcedCommandRegex;
        }
        if (renderingType) {
            this.renderingType = renderingType;
        }
    }

    destroy() {
        // stub
    }

    /**
     * Of the matched commands in the query, returns the first that contains or is contained by the selection, or null.
     * @param {string} query The query string
     * @param {ISelectionRange} selection Selection to search
     * @param {boolean} force True if the user is forcing completion
     * @return {object} { command, range } where both objects fields are null if no match
     */
    getCurrentCommand(query: string, selection: ISelectionRange, force = false) {
        let commandRegex = this.commandRegex;

        if (force && this.shouldForceComplete()) {
            commandRegex = this.forcedCommandRegex || /\S+/g;
        }

        if (!commandRegex) {
            return null;
        }

        commandRegex.lastIndex = 0;

        let match;
        while ((match = commandRegex.exec(query)) !== null) {
            const start = match.index;
            const end = start + match[0].length;
            if (selection.start <= end && selection.end >= start) {
                return {
                    command: match,
                    range: {
                        start,
                        end,
                    },
                };
            }
        }
        return {
            command: null,
            range: {
                start: -1,
                end: -1,
            },
        };
    }

    abstract getCompletions(
        query: string,
        selection: ISelectionRange,
        force: boolean,
        limit: number,
    ): Promise<ICompletion[]>;

    abstract getName(): string;

    abstract renderCompletions(completions: React.ReactNode[]): React.ReactNode | null;

    // Whether we should provide completions even if triggered forcefully, without a sigil.
    shouldForceComplete(): boolean {
        return false;
    }
}<|MERGE_RESOLUTION|>--- conflicted
+++ resolved
@@ -17,11 +17,7 @@
 */
 
 import React from 'react';
-<<<<<<< HEAD
-
-=======
 import { TimelineRenderingType } from '../contexts/RoomContext';
->>>>>>> 2b52e17a
 import type { ICompletion, ISelectionRange } from './Autocompleter';
 
 export interface ICommand {
