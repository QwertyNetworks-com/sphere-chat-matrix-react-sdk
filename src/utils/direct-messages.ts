--- conflicted
+++ resolved
@@ -26,53 +26,16 @@
 import { waitForRoomReadyAndApplyAfterCreateCallbacks } from "./local-room";
 import { findDMRoom } from "./dm/findDMRoom";
 import { privateShouldBeEncrypted } from "./rooms";
-<<<<<<< HEAD
-
-export function findDMForUser(client: MatrixClient, userId: string): Room {
-    const roomIds = DMRoomMap.shared().getDMRoomsForUserId(userId);
-    const rooms = roomIds.map(id => client.getRoom(id));
-    const suitableDMRooms = rooms.filter(r => {
-        // Validate that we are joined and the other person is also joined. We'll also make sure
-        // that the room also looks like a DM (until we have canonical DMs to tell us). For now,
-        // a DM is a room of two people that contains those two people exactly. This does mean
-        // that bots, assistants, etc will ruin a room's DM-ness, though this is a problem for
-        // canonical DMs to solve.
-        if (r && r.getMyMembership() === "join") {
-            const members = r.currentState.getMembers();
-            const joinedMembers = members.filter(m => isJoinedOrNearlyJoined(m.membership));
-            const otherMember = joinedMembers.find(m => m.userId === userId);
-            return otherMember && joinedMembers.length === 2;
-        }
-        return false;
-    }).sort((r1, r2) => {
-        return r2.getLastActiveTimestamp() -
-            r1.getLastActiveTimestamp();
-    });
-    if (suitableDMRooms.length) {
-        return suitableDMRooms[0];
-    }
-}
-
-export async function startDm(client: MatrixClient, targets: Member[], favourite?: boolean): Promise<void> {
-    const targetIds = targets.map(t => t.userId);
-
-    // Check if there is already a DM with these people and reuse it if possible.
-    let existingRoom: Room;
-    if (targetIds.length === 1) {
-        existingRoom = findDMForUser(client, targetIds[0]);
-    } else {
-        existingRoom = DMRoomMap.shared().getDMRoomForIdentifiers(targetIds);
-    }
-=======
 import { createDmLocalRoom } from "./dm/createDmLocalRoom";
 import { startDm } from "./dm/startDm";
+import { DefaultTagID } from "../stores/room-list/models";
 
 export async function startDmOnFirstMessage(
     client: MatrixClient,
     targets: Member[],
+    favourite?: boolean,
 ): Promise<Room> {
     const existingRoom = findDMRoom(client, targets);
->>>>>>> b4b146f5
     if (existingRoom) {
         dis.dispatch<ViewRoomPayload>({
             action: Action.ViewRoom,
@@ -81,28 +44,10 @@
             joining: false,
             metricsTrigger: "MessageUser",
         });
-<<<<<<< HEAD
-        return;
-    }
-
-    const createRoomOptions = { inlineErrors: true, favourite } as any; // XXX: Type out `createRoomOptions`
-
-    if (privateShouldBeEncrypted()) {
-        // Check whether all users have uploaded device keys before.
-        // If so, enable encryption in the new room.
-        const has3PidMembers = targets.some(t => t instanceof ThreepidMember);
-        if (!has3PidMembers) {
-            const allHaveDeviceKeys = await canEncryptToAllUsers(client, targetIds);
-            if (allHaveDeviceKeys) {
-                createRoomOptions.encryption = true;
-            }
-        }
-=======
         return existingRoom;
->>>>>>> b4b146f5
-    }
-
-    const room = await createDmLocalRoom(client, targets);
+    }
+
+    const room = await createDmLocalRoom(client, targets, favourite);
     dis.dispatch({
         action: Action.ViewRoom,
         room_id: room.roomId,
@@ -120,7 +65,11 @@
  * @param {LocalRoom} localRoom
  * @returns {Promise<string | void>} Resolves to the created room id
  */
-export async function createRoomFromLocalRoom(client: MatrixClient, localRoom: LocalRoom): Promise<string | void> {
+export async function createRoomFromLocalRoom(
+    client: MatrixClient,
+    localRoom: LocalRoom,
+    favourite?: boolean,
+): Promise<string | void> {
     if (!localRoom.isNew) {
         // This action only makes sense for new local rooms.
         return;
@@ -129,7 +78,12 @@
     localRoom.state = LocalRoomState.CREATING;
     client.emit(ClientEvent.Room, localRoom);
 
-    return startDm(client, localRoom.targets, false).then(
+    return startDm(
+        client,
+        localRoom.targets,
+        undefined,
+        Object.keys(localRoom.tags).includes(DefaultTagID.Favourite),
+    ).then(
         (roomId) => {
             localRoom.actualRoomId = roomId;
             return waitForRoomReadyAndApplyAfterCreateCallbacks(client, localRoom);
