--- conflicted
+++ resolved
@@ -351,21 +351,13 @@
      * @param {"login"|"register"} action the SSO flow to indicate to the IdP, optional.
      * @param {string} idpId The ID of the Identity Provider being targeted, optional.
      */
-<<<<<<< HEAD
-    startSingleSignOn(
-=======
     public startSingleSignOn(
->>>>>>> 7e244fc8
         mxClient: MatrixClient,
         loginType: "sso" | "cas",
         fragmentAfterLogin: string,
         idpId?: string,
-<<<<<<< HEAD
         action?: "login" | "register",
-    ) {
-=======
     ): void {
->>>>>>> 7e244fc8
         // persist hs url and is url for when the user is returned to the app with the login token
         localStorage.setItem(SSO_HOMESERVER_URL_KEY, mxClient.getHomeserverUrl());
         if (mxClient.getIdentityServerUrl()) {
