/*
Copyright 2019 The Matrix.org Foundation C.I.C.

Licensed under the Apache License, Version 2.0 (the "License");
you may not use this file except in compliance with the License.
You may obtain a copy of the License at

    http://www.apache.org/licenses/LICENSE-2.0

Unless required by applicable law or agreed to in writing, software
distributed under the License is distributed on an "AS IS" BASIS,
WITHOUT WARRANTIES OR CONDITIONS OF ANY KIND, either express or implied.
See the License for the specific language governing permissions and
limitations under the License.
*/

import { createContext } from "react";

import { IState } from "../components/structures/RoomView";
import { Layout } from "../settings/Layout";

const RoomContext = createContext<IState>({
    roomLoading: true,
    peekLoading: false,
    shouldPeek: true,
    membersLoaded: false,
    numUnreadMessages: 0,
    draggingFile: false,
    searching: false,
    guestsCanJoin: false,
    canPeek: false,
    showApps: false,
    isPeeking: false,
    showRightPanel: true,
    joining: false,
    atEndOfLiveTimeline: true,
    atEndOfLiveTimelineInit: false,
    showTopUnreadMessagesBar: false,
    statusBarVisible: false,
    canReact: false,
    canReply: false,
    layout: Layout.Group,
    lowBandwidth: false,
<<<<<<< HEAD
    alwaysShowTimestamps: false,
    showTwelveHourTimestamps: false,
    readMarkerInViewThresholdMs: 3000,
    readMarkerOutOfViewThresholdMs: 30000,
=======
    showHiddenEventsInTimeline: false,
>>>>>>> 4ef4f49e
    showReadReceipts: true,
    showRedactions: true,
    showJoinLeaves: true,
    showAvatarChanges: true,
    showDisplaynameChanges: true,
    matrixClientIsReady: false,
    dragCounter: 0,
});
RoomContext.displayName = "RoomContext";
export default RoomContext;<|MERGE_RESOLUTION|>--- conflicted
+++ resolved
@@ -41,14 +41,11 @@
     canReply: false,
     layout: Layout.Group,
     lowBandwidth: false,
-<<<<<<< HEAD
     alwaysShowTimestamps: false,
     showTwelveHourTimestamps: false,
     readMarkerInViewThresholdMs: 3000,
     readMarkerOutOfViewThresholdMs: 30000,
-=======
     showHiddenEventsInTimeline: false,
->>>>>>> 4ef4f49e
     showReadReceipts: true,
     showRedactions: true,
     showJoinLeaves: true,
