--- conflicted
+++ resolved
@@ -247,7 +247,6 @@
         return false;
     }
 
-<<<<<<< HEAD
     const needsDowngrade = e.reason === Matrix.InvalidStoreError.NEEDS_DOWNGRADE;
     const wasLLToggled = e.reason === Matrix.InvalidStoreError.TOGGLED_LAZY_LOADING;
 
@@ -271,38 +270,19 @@
                 Modal.createDialog(LazyLoadingResyncDialog, {
                     onFinished: resolve,
                 });
-=======
-    if (e instanceof Matrix.InvalidStoreError) {
-        if (e.reason === Matrix.InvalidStoreError.TOGGLED_LAZY_LOADING) {
-            return Promise.resolve().then(() => {
-                const lazyLoadEnabled = e.value;
-                if (lazyLoadEnabled) {
-                    const LazyLoadingResyncDialog =
-                        sdk.getComponent("views.dialogs.LazyLoadingResyncDialog");
-                    return new Promise((resolve) => {
-                        Modal.createDialog(LazyLoadingResyncDialog, {
-                            onFinished: resolve,
-                        });
-                    });
-                } else {
-                    // show warning about simultaneous use
-                    // between LL/non-LL version on same host.
-                    // as disabling LL when previously enabled
-                    // is a strong indicator of this (/develop & /app)
-                    const LazyLoadingDisabledDialog =
-                        sdk.getComponent("views.dialogs.LazyLoadingDisabledDialog");
-                    return new Promise((resolve) => {
-                        Modal.createDialog(LazyLoadingDisabledDialog, {
-                            onFinished: resolve,
-                            host: window.location.host,
-                        });
-                    });
-                }
-            }).then(() => {
-                return MatrixClientPeg.get().store.deleteAllData();
-            }).then(() => {
-                PlatformPeg.get().reload();
->>>>>>> 864c80c6
+            });
+        } else {
+            // show warning about simultaneous use
+            // between LL/non-LL version on same host.
+            // as disabling LL when previously enabled
+            // is a strong indicator of this (/develop & /app)
+            const LazyLoadingDisabledDialog =
+                sdk.getComponent("views.dialogs.LazyLoadingDisabledDialog");
+            await new Promise((resolve) => {
+                Modal.createDialog(LazyLoadingDisabledDialog, {
+                    onFinished: resolve,
+                    host: window.location.host,
+                });
             });
         }
         // note that returning true here for
