--- conflicted
+++ resolved
@@ -43,10 +43,7 @@
 import SdkConfig from "./SdkConfig";
 import PlatformPeg from "./PlatformPeg";
 import { recordClientInformation } from "./utils/device/clientInformation";
-<<<<<<< HEAD
-=======
 import SettingsStore, { CallbackFn } from "./settings/SettingsStore";
->>>>>>> 0ded5e05
 
 const KEY_BACKUP_POLL_INTERVAL = 5 * 60 * 1000;
 
@@ -364,9 +361,6 @@
         }
     };
 
-<<<<<<< HEAD
-    private recordClientInformation = async () => {
-=======
     private onRecordClientInformationSettingChange: CallbackFn = (
         _originalSettingName, _roomId, _level, _newLevel, newValue,
     ) => {
@@ -383,7 +377,6 @@
         if (!this.shouldRecordClientInformation) {
             return;
         }
->>>>>>> 0ded5e05
         try {
             await recordClientInformation(
                 MatrixClientPeg.get(),
