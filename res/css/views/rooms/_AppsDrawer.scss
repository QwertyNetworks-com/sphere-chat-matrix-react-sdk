/*
Copyright 2015, 2016 OpenMarket Ltd
Copyright 2019 The Matrix.org Foundation C.I.C.

Licensed under the Apache License, Version 2.0 (the "License");
you may not use this file except in compliance with the License.
You may obtain a copy of the License at

    http://www.apache.org/licenses/LICENSE-2.0

Unless required by applicable law or agreed to in writing, software
distributed under the License is distributed on an "AS IS" BASIS,
WITHOUT WARRANTIES OR CONDITIONS OF ANY KIND, either express or implied.
See the License for the specific language governing permissions and
limitations under the License.
*/

/*
 Size settings
*/
$AppsDrawerMinHeight: 50px;
$AppsDrawerDefaultHeight: 300px;
$MiniAppTileHeight: 114px;

.mx_AppsDrawer {
    margin: 5px;
    display: block;
}

.mx_AppsDrawer_hidden {
    display: none;
}

.mx_AppsContainer {
    display: flex;
    flex-direction: row;
    align-items: stretch;
    justify-content: center;
    min-height: $AppsDrawerMinHeight;
    height: $AppsDrawerDefaultHeight;
}

.mx_AppsDrawer_minimised .mx_AppsContainer {
    min-height: inherit;
    height: inherit;
}

.mx_AddWidget_button {
    order: 2;
    cursor: pointer;
    padding: 0;
    margin: 5px auto 5px 0px;
    color: $accent-color;
    font-size: $font-12px;
}

.mx_AddWidget_button_full_width {
    max-width: 960px;
}

.mx_SetAppURLDialog_input {
    border-radius: 3px;
    border: 1px solid $input-border-color;
    padding: 9px;
    color: $primary-hairline-color;
    background-color: $primary-bg-color;
    font-size: $font-15px;
}

.mx_AppTile {
    max-width: 960px;
    width: 50%;
    margin-right: 5px;
    border: 5px solid $widget-menu-bar-bg-color;
    border-radius: 4px;
    display: flex;
    flex-direction: column;
}

.mx_AppTile:last-child {
    margin-right: 1px;
}

.mx_AppTileFullWidth {
    max-width: 960px;
    width: 100%;
    margin: 0;
    padding: 0;
    border: 5px solid $widget-menu-bar-bg-color;
<<<<<<< HEAD
    border-radius: 4px;
    display: flex;
    flex-direction: column;
=======
    border-radius: 8px;
>>>>>>> 0690c02e
}

.mx_AppTile_mini {
    max-width: 960px;
    width: 100%;
    margin: 0;
    padding: 0;
    display: flex;
    flex-direction: column;
    height: $MiniAppTileHeight;
}

.mx_AppTile.mx_AppTile_minimised,
.mx_AppTileFullWidth.mx_AppTile_minimised,
.mx_AppTile_mini.mx_AppTile_minimised {
    min-height: inherit;
}

.mx_AppTile .mx_AppTile_persistedWrapper,
.mx_AppTileFullWidth .mx_AppTile_persistedWrapper,
.mx_AppTile_mini .mx_AppTile_persistedWrapper {
<<<<<<< HEAD
    flex: 1;
}

.mx_AppTile_persistedWrapper div {
    width: 100%;
    height: 100%;
=======
    height: 114px;
    min-width: 300px;
>>>>>>> 0690c02e
}

.mx_AppTileMenuBar {
    margin: 0;
    font-size: $font-12px;
    background-color: $widget-menu-bar-bg-color;
    display: flex;
    flex-direction: row;
    align-items: center;
    justify-content: space-between;
    cursor: pointer;
    width: 100%;
}

.mx_AppTileMenuBar_expanded {
    padding-bottom: 5px;
}

.mx_AppTileMenuBarTitle {
    display: flex;
    flex-direction: row;
    align-items: center;
    pointer-events: none;
}

.mx_AppTileMenuBarTitle > :last-child {
    margin-left: 9px;
}

.mx_AppTileMenuBarWidgets {
    float: right;
    display: flex;
    flex-direction: row;
    align-items: center;
}

.mx_AppTileMenuBar_iconButton {
    width: 12px;
    height: 12px;
    mask-repeat: no-repeat;
    mask-position: 0 center;
    mask-size: auto 12px;
    background-color: $topleftmenu-color;
    margin: 0 3px;
}

.mx_AppTileMenuBar_iconButton.mx_AppTileMenuBar_iconButton_minimise {
    mask-image: url('$(res)/img/feather-customised/widget/minimise.svg');
    background-color: $accent-color;
}

.mx_AppTileMenuBar_iconButton.mx_AppTileMenuBar_iconButton_maximise {
    mask-image: url('$(res)/img/feather-customised/widget/maximise.svg');
    background-color: $accent-color;
}

.mx_AppTileMenuBar_iconButton.mx_AppTileMenuBar_iconButton_popout {
    mask-image: url('$(res)/img/feather-customised/widget/external-link.svg');
}

.mx_AppTileMenuBar_iconButton.mx_AppTileMenuBar_iconButton_menu {
    mask-image: url('$(res)/img/icon_context.svg');
}

.mx_AppTileMenuBarWidgetDelete {
    filter: none;
}

.mx_AppTileMenuBarWidget:hover {
    border: 1px solid $primary-fg-color;
    border-radius: 2px;
}

.mx_AppTileBody {
    height: 100%;
    width: 100%;
    overflow: hidden;
}

.mx_AppTileBody_mini {
    height: 112px;
    width: 100%;
    overflow: hidden;
}

.mx_AppTile .mx_AppTileBody,
.mx_AppTileFullWidth .mx_AppTileBody,
.mx_AppTile_mini .mx_AppTileBody_mini {
    height: inherit;
    flex: 1;
}

.mx_AppTileBody_mini iframe {
    border: none;
    width: 100%;
    height: 100%;
}

.mx_AppTileBody iframe {
    width: 100%;
    height: 100%;
    overflow: hidden;
    border: none;
    padding: 0;
    margin: 0;
    display: block;
}

.mx_AppTileMenuBarWidgetPadding {
    margin-right: 5px;
}

.mx_AppIconTile {
    background-color: $lightbox-bg-color;
    border: 1px solid rgba(0, 0, 0, 0);
    width: 200px;
    box-shadow: 0 4px 8px 0 rgba(0, 0, 0, 0.2);
    transition: 0.3s;
    border-radius: 3px;
    margin: 5px;
    display: inline-block;
}

.mx_AppIconTile.mx_AppIconTile_active {
    color: $accent-color;
    border-color: $accent-color;
}

.mx_AppIconTile:hover {
    border: 1px solid $accent-color;
    box-shadow: 0 0 10px 5px rgba(200, 200, 200, 0.5);
}

.mx_AppIconTile_content {
    padding: 2px 16px;
    height: 60px;
    overflow: hidden;
}

.mx_AppIconTile_content h4 {
    margin-top: 5px;
    margin-bottom: 2px;
}

.mx_AppIconTile_content p {
    margin-top: 0;
    margin-bottom: 5px;
    font-size: smaller;
}

.mx_AppIconTile_image {
    padding: 10px;
    max-width: 100px;
    max-height: 100px;
    width: auto;
    height: auto;
}

.mx_AppIconTile_imageContainer {
    text-align: center;
    width: 100%;
    background-color: white;
    border-radius: 3px 3px 0 0;
    height: 155px;
    display: flex;
    justify-content: center;
    align-items: center;
}

form.mx_Custom_Widget_Form div {
    margin-top: 10px;
    margin-bottom: 10px;
}

.mx_AppPermissionWarning {
    text-align: center;
    background-color: $widget-menu-bar-bg-color;
    display: flex;
    height: 100%;
    flex-direction: column;
    justify-content: center;
    align-items: center;
    font-size: $font-16px;
}

.mx_AppPermissionWarning_row {
    margin-bottom: 12px;
}

.mx_AppPermissionWarning_smallText {
    font-size: $font-12px;
}

.mx_AppPermissionWarning_bolder {
    font-weight: 600;
}

.mx_AppPermissionWarning h4 {
    margin: 0;
    padding: 0;
}

.mx_AppPermissionWarning_helpIcon {
    margin-top: 1px;
    margin-right: 2px;
    width: 10px;
    height: 10px;
    display: inline-block;
}

.mx_AppPermissionWarning_helpIcon::before {
    display: inline-block;
    background-color: $accent-color;
    mask-repeat: no-repeat;
    mask-size: 12px;
    width: 12px;
    height: 12px;
    mask-position: center;
    content: '';
    vertical-align: middle;
    mask-image: url('$(res)/img/feather-customised/help-circle.svg');
}

.mx_AppPermissionWarning_tooltip {
    @mixin mx_Tooltip_dark;

    ul {
        list-style-position: inside;
        padding-left: 2px;
        margin-left: 0;
    }
}

.mx_AppLoading {
    display: flex;
    flex-direction: column;
    justify-content: center;
    align-items: center;
    font-weight: bold;
    position: relative;
    height: 100%;
}

.mx_AppLoading .mx_Spinner {
    position: absolute;
    top: 0;
    bottom: 0;
    left: 0;
    right: 0;
}

.mx_AppLoading_spinner_fadeIn {
    animation-fill-mode: backwards;
    animation-duration: 200ms;
    animation-delay: 500ms;
    animation-name: mx_AppLoading_spinner_fadeIn_animation;
}

@keyframes mx_AppLoading_spinner_fadeIn_animation {
    from { opacity: 0; }
    to { opacity: 1; }
}


.mx_AppLoading iframe {
    display: none;
}

/* Hidden resize handle (Apptile bottom serves as indicator) */
.mx_AppsDrawer .mx_ResizeHandle {
    position: relative;
    z-index: 1;
}

.mx_AppsDrawer .mx_ResizeHandle > div {
    background: inherit;
}

.mx_AppsDrawer_fullWidth .mx_ResizeHandle {
    max-width: 960px;
    margin-left: auto;
    margin-right: auto;
}

.mx_AppsDrawer_minimised .mx_ResizeHandle {
    display: none;
}

/* Avoid apptile iframes capturing mouse event focus when resizing */
.mx_AppsDrawer_resizing iframe {
    pointer-events: none;
}

.mx_AppsDrawer_resizing .mx_AppTile_persistedWrapper {
    z-index: 1;
}<|MERGE_RESOLUTION|>--- conflicted
+++ resolved
@@ -49,7 +49,7 @@
     order: 2;
     cursor: pointer;
     padding: 0;
-    margin: 5px auto 5px 0px;
+    margin: 5px auto 5px 0;
     color: $accent-color;
     font-size: $font-12px;
 }
@@ -87,13 +87,9 @@
     margin: 0;
     padding: 0;
     border: 5px solid $widget-menu-bar-bg-color;
-<<<<<<< HEAD
-    border-radius: 4px;
+    border-radius: 8px;
     display: flex;
     flex-direction: column;
-=======
-    border-radius: 8px;
->>>>>>> 0690c02e
 }
 
 .mx_AppTile_mini {
@@ -115,17 +111,13 @@
 .mx_AppTile .mx_AppTile_persistedWrapper,
 .mx_AppTileFullWidth .mx_AppTile_persistedWrapper,
 .mx_AppTile_mini .mx_AppTile_persistedWrapper {
-<<<<<<< HEAD
     flex: 1;
 }
 
 .mx_AppTile_persistedWrapper div {
     width: 100%;
     height: 100%;
-=======
-    height: 114px;
     min-width: 300px;
->>>>>>> 0690c02e
 }
 
 .mx_AppTileMenuBar {
